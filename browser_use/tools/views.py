--- conflicted
+++ resolved
@@ -35,13 +35,9 @@
 
 
 class ClickElementAction(BaseModel):
-<<<<<<< HEAD
 	index: int | None = Field(default=None, ge=1, description='Element index from browser_state')
 	coordinate_x: int | None = Field(default=None, description='Horizontal coordinate relative to viewport left edge')
 	coordinate_y: int | None = Field(default=None, description='Vertical coordinate relative to viewport top edge')
-=======
-	index: int = Field(ge=1, description='from browser_state. All interactive elements work except <select> or file inputs.')
->>>>>>> 8ba3eead
 	# expect_download: bool = Field(default=False, description='set True if expecting a download, False otherwise')  # moved to downloads_watchdog.py
 	# click_count: int = 1  # TODO
 
