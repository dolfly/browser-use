import asyncio
import enum
import json
import logging
import os
from typing import Generic, TypeVar

try:
	from lmnr import Laminar  # type: ignore
except ImportError:
	Laminar = None  # type: ignore
from pydantic import BaseModel

from browser_use.agent.views import ActionModel, ActionResult
from browser_use.browser import BrowserSession
from browser_use.browser.events import (
	ClickElementEvent,
	CloseTabEvent,
	GetDropdownOptionsEvent,
	GoBackEvent,
	NavigateToUrlEvent,
	ScrollEvent,
	ScrollToTextEvent,
	SendKeysEvent,
	SwitchTabEvent,
	TypeTextEvent,
	UploadFileEvent,
)
from browser_use.browser.views import BrowserError
from browser_use.dom.service import EnhancedDOMTreeNode
from browser_use.filesystem.file_system import FileSystem
from browser_use.llm.base import BaseChatModel
from browser_use.llm.messages import UserMessage
from browser_use.observability import observe_debug
from browser_use.tools.registry.service import Registry
from browser_use.tools.views import (
	ClickElementAction,
	CloseTabAction,
	DoneAction,
	GetDropdownOptionsAction,
	GoToUrlAction,
	InputTextAction,
	NoParamsAction,
	ScrollAction,
	SearchGoogleAction,
	SelectDropdownOptionAction,
	SendKeysAction,
	StructuredOutputAction,
	SwitchTabAction,
	UploadFileAction,
)
from browser_use.utils import _log_pretty_url, time_execution_sync

logger = logging.getLogger(__name__)

# Import EnhancedDOMTreeNode and rebuild event models that have forward references to it
# This must be done after all imports are complete
ClickElementEvent.model_rebuild()
TypeTextEvent.model_rebuild()
ScrollEvent.model_rebuild()
UploadFileEvent.model_rebuild()

Context = TypeVar('Context')

T = TypeVar('T', bound=BaseModel)


def handle_browser_error(e: BrowserError) -> ActionResult:
	if e.long_term_memory is not None:
		if e.short_term_memory is not None:
			return ActionResult(
				extracted_content=e.short_term_memory, error=e.long_term_memory, include_extracted_content_only_once=True
			)
		else:
			return ActionResult(error=e.long_term_memory)
	# Fallback to original error handling if long_term_memory is None
	logger.warning(
		'⚠️ A BrowserError was raised without long_term_memory - always set long_term_memory when raising BrowserError to propagate right messages to LLM.'
	)
	raise e


class Tools(Generic[Context]):
	def __init__(
		self,
		exclude_actions: list[str] = [],
		output_model: type[T] | None = None,
		display_files_in_done_text: bool = True,
	):
		self.registry = Registry[Context](exclude_actions)
		self.display_files_in_done_text = display_files_in_done_text

		"""Register all default browser actions"""

		self._register_done_action(output_model)

		# Basic Navigation Actions
		@self.registry.action(
			'Search the query in Google, the query should be a search query like humans search in Google, concrete and not vague or super long.',
			param_model=SearchGoogleAction,
		)
		async def search_google(params: SearchGoogleAction, browser_session: BrowserSession):
			search_url = f'https://www.google.com/search?q={params.query}&udm=14'

			# Check if there's already a tab open on Google or agent's about:blank
			use_new_tab = True
			try:
				tabs = await browser_session.get_tabs()
				# Get last 4 chars of browser session ID to identify agent's tabs
				browser_session_label = str(browser_session.id)[-4:]
				logger.debug(f'Checking {len(tabs)} tabs for reusable tab (browser_session_label: {browser_session_label})')

				for i, tab in enumerate(tabs):
					logger.debug(f'Tab {i}: url="{tab.url}", title="{tab.title}"')
					# Check if tab is on Google domain
					if tab.url and tab.url.strip('/').lower() in ('https://www.google.com', 'https://google.com'):
						# Found existing Google tab, navigate in it
						logger.debug(f'Found existing Google tab at index {i}: {tab.url}, reusing it')

						# Switch to this tab first if it's not the current one
						from browser_use.browser.events import SwitchTabEvent

						if browser_session.agent_focus and tab.target_id != browser_session.agent_focus.target_id:
							try:
								switch_event = browser_session.event_bus.dispatch(SwitchTabEvent(target_id=tab.target_id))
								await switch_event
								await switch_event.event_result(raise_if_none=False)
							except Exception as e:
								logger.warning(f'Failed to switch to existing Google tab: {e}, will use new tab')
								continue

						use_new_tab = False
						break
					# Check if it's an agent-owned about:blank page (has "Starting agent XXXX..." title)
					# IMPORTANT: about:blank is also used briefly for new tabs the agent is trying to open, dont take over those!
					elif tab.url == 'about:blank' and tab.title:
						# Check if this is our agent's about:blank page with DVD animation
						# The title should be "Starting agent XXXX..." where XXXX is the browser_session_label
						if browser_session_label in tab.title:
							# This is our agent's about:blank page
							logger.debug(f'Found agent-owned about:blank tab at index {i} with title: "{tab.title}", reusing it')

							# Switch to this tab first
							from browser_use.browser.events import SwitchTabEvent

							if browser_session.agent_focus and tab.target_id != browser_session.agent_focus.target_id:
								try:
									switch_event = browser_session.event_bus.dispatch(SwitchTabEvent(target_id=tab.target_id))
									await switch_event
									await switch_event.event_result()
								except Exception as e:
									logger.warning(f'Failed to switch to agent-owned tab: {e}, will use new tab')
									continue

							use_new_tab = False
							break
			except Exception as e:
				logger.debug(f'Could not check for existing tabs: {e}, using new tab')

			# Dispatch navigation event
			try:
				event = browser_session.event_bus.dispatch(
					NavigateToUrlEvent(
						url=search_url,
						new_tab=use_new_tab,
					)
				)
				await event
				await event.event_result(raise_if_any=True, raise_if_none=False)
				memory = f"Searched Google for '{params.query}'"
				msg = f'🔍  {memory}'
				logger.info(msg)
				return ActionResult(extracted_content=memory, long_term_memory=memory)
			except Exception as e:
				logger.error(f'Failed to search Google: {e}')
				return ActionResult(error=f'Failed to search Google for "{params.query}": {str(e)}')

		@self.registry.action(
			'Navigate to URL, set new_tab=True to open in new tab, False to navigate in current tab', param_model=GoToUrlAction
		)
		async def go_to_url(params: GoToUrlAction, browser_session: BrowserSession):
			try:
				# Dispatch navigation event
				event = browser_session.event_bus.dispatch(NavigateToUrlEvent(url=params.url, new_tab=params.new_tab))
				await event
				await event.event_result(raise_if_any=True, raise_if_none=False)

				if params.new_tab:
					memory = f'Opened new tab with URL {params.url}'
					msg = f'🔗  Opened new tab with url {params.url}'
				else:
					memory = f'Navigated to {params.url}'
					msg = f'🔗 {memory}'

				logger.info(msg)
				return ActionResult(extracted_content=msg, long_term_memory=memory)
			except Exception as e:
				error_msg = str(e)
				# Always log the actual error first for debugging
				browser_session.logger.error(f'❌ Navigation failed: {error_msg}')

				# Check if it's specifically a RuntimeError about CDP client
				if isinstance(e, RuntimeError) and 'CDP client not initialized' in error_msg:
					browser_session.logger.error('❌ Browser connection failed - CDP client not properly initialized')
					return ActionResult(error=f'Browser connection error: {error_msg}')
				# Check for network-related errors
				elif any(
					err in error_msg
					for err in [
						'ERR_NAME_NOT_RESOLVED',
						'ERR_INTERNET_DISCONNECTED',
						'ERR_CONNECTION_REFUSED',
						'ERR_TIMED_OUT',
						'net::',
					]
				):
					site_unavailable_msg = f'Navigation failed - site unavailable: {params.url}'
					browser_session.logger.warning(f'⚠️ {site_unavailable_msg} - {error_msg}')
					return ActionResult(error=site_unavailable_msg)
				else:
					# Return error in ActionResult instead of re-raising
					return ActionResult(error=f'Navigation failed: {str(e)}')

		@self.registry.action('Go back', param_model=NoParamsAction)
		async def go_back(_: NoParamsAction, browser_session: BrowserSession):
			try:
				event = browser_session.event_bus.dispatch(GoBackEvent())
				await event
				memory = 'Navigated back'
				msg = f'🔙  {memory}'
				logger.info(msg)
				return ActionResult(extracted_content=memory)
			except Exception as e:
				logger.error(f'Failed to dispatch GoBackEvent: {type(e).__name__}: {e}')
				error_msg = f'Failed to go back: {str(e)}'
				return ActionResult(error=error_msg)

		@self.registry.action(
			'Wait for x seconds default 3 (max 10 seconds). This can be used to wait until the page is fully loaded.'
		)
		async def wait(seconds: int = 3):
			# Cap wait time at maximum 10 seconds
			# Reduce the wait time by 3 seconds to account for the llm call which takes at least 3 seconds
			# So if the model decides to wait for 5 seconds, the llm call took at least 3 seconds, so we only need to wait for 2 seconds
			# Note by Mert: the above doesnt make sense because we do the LLM call right after this or this could be followed by another action after which we would like to wait
			# so I revert this.
			actual_seconds = min(max(seconds, 0), 10)
			memory = f'Waited for {actual_seconds} seconds'
			logger.info(f'🕒 {memory}')
			await asyncio.sleep(actual_seconds)
			return ActionResult(extracted_content=memory, long_term_memory=memory)

		# Element Interaction Actions

		@self.registry.action(
			'Click element by index, set while_holding_ctrl=True to open any resulting navigation in a new tab. Only click on indices that are inside your current browser_state. Never click or assume not existing indices.',
			param_model=ClickElementAction,
		)
		async def click_element_by_index(params: ClickElementAction, browser_session: BrowserSession):
			# Dispatch click event with node
			try:
				assert params.index != 0, (
					'Cannot click on element with index 0. If there are no interactive elements use scroll(), wait(), refresh(), etc. to troubleshoot'
				)

				# Look up the node from the selector map
				node = await browser_session.get_element_by_index(params.index)
				if node is None:
					raise ValueError(f'Element index {params.index} not found in DOM')

				event = browser_session.event_bus.dispatch(
					ClickElementEvent(node=node, while_holding_ctrl=params.while_holding_ctrl)
				)
				await event
				# Wait for handler to complete and get any exception or metadata
				click_metadata = await event.event_result(raise_if_any=True, raise_if_none=False)
				memory = f'Clicked element with index {params.index}'
				if params.while_holding_ctrl:
					memory += ' and opened in new tab'
				msg = f'🖱️ {memory}'
				logger.info(msg)

				# Include click coordinates in metadata if available
				return ActionResult(
					long_term_memory=memory,
					metadata=click_metadata if isinstance(click_metadata, dict) else None,
				)
			except BrowserError as e:
				return handle_browser_error(e)
			except Exception as e:
				error_msg = f'Failed to click element {params.index}: {str(e)}'

				# If it's a select dropdown error, automatically get the dropdown options
				# comment this out for now as it should be handled properly
				# if 'dropdown' in str(e) and node:
				# 	try:
				# 		return await get_dropdown_options(
				# 			params=GetDropdownOptionsAction(index=params.index), browser_session=browser_session
				# 		)
				# 	except Exception as dropdown_error:
				# 		logger.error(
				# 			f'Failed to get dropdown options as shortcut during click_element_by_index on dropdown: {type(dropdown_error).__name__}: {dropdown_error}'
				# 		)

				return ActionResult(error=error_msg)

		@self.registry.action(
			'Click and input text into a input interactive element. Only input text into indices that are inside your current browser_state. Never input text into indices that are not inside your current browser_state.',
			param_model=InputTextAction,
		)
		async def input_text(params: InputTextAction, browser_session: BrowserSession, has_sensitive_data: bool = False):
			# Look up the node from the selector map
			node = await browser_session.get_element_by_index(params.index)
			if node is None:
				raise ValueError(f'Element index {params.index} not found in DOM')

			# Dispatch type text event with node
			try:
				event = browser_session.event_bus.dispatch(
					TypeTextEvent(node=node, text=params.text, clear_existing=params.clear_existing)
				)
				await event
				input_metadata = await event.event_result(raise_if_any=True, raise_if_none=False)
				msg = f"Input '{params.text}' into element {params.index}."
				logger.info(msg)

				# Include input coordinates in metadata if available
				return ActionResult(
					extracted_content=msg,
					long_term_memory=f"Input '{params.text}' into element {params.index}.",
					metadata=input_metadata if isinstance(input_metadata, dict) else None,
				)
			except BrowserError as e:
				return handle_browser_error(e)
			except Exception as e:
				# Log the full error for debugging
				logger.error(f'Failed to dispatch TypeTextEvent: {type(e).__name__}: {e}')
				error_msg = f'Failed to input text into element {params.index}: {e}'
				return ActionResult(error=error_msg)

		@self.registry.action('Upload file to interactive element with file path', param_model=UploadFileAction)
		async def upload_file_to_element(
			params: UploadFileAction, browser_session: BrowserSession, available_file_paths: list[str], file_system: FileSystem
		):
			# Check if file is in available_file_paths (user-provided or downloaded files)
			# For remote browsers (is_local=False), we allow absolute remote paths even if not tracked locally
			if params.path not in available_file_paths:
				# Also check if it's a recently downloaded file that might not be in available_file_paths yet
				downloaded_files = browser_session.downloaded_files
				if params.path not in downloaded_files:
					# Finally, check if it's a file in the FileSystem service
					if file_system and file_system.get_dir():
						# Check if the file is actually managed by the FileSystem service
						# The path should be just the filename for FileSystem files
						file_obj = file_system.get_file(params.path)
						if file_obj:
							# File is managed by FileSystem, construct the full path
							file_system_path = str(file_system.get_dir() / params.path)
							params = UploadFileAction(index=params.index, path=file_system_path)
						else:
							# If browser is remote, allow passing a remote-accessible absolute path
							if not browser_session.is_local:
								pass
							else:
								msg = f'File path {params.path} is not available. Upload files must be in available_file_paths, downloaded_files, or a file managed by file_system.'
								logger.error(f'❌ {msg}')
								return ActionResult(error=msg)
					else:
						# If browser is remote, allow passing a remote-accessible absolute path
						if not browser_session.is_local:
							pass
						else:
							msg = f'File path {params.path} is not available. Upload files must be in available_file_paths, downloaded_files, or a file managed by file_system.'
							raise BrowserError(message=msg, long_term_memory=msg)

			# For local browsers, ensure the file exists on the local filesystem
			if browser_session.is_local:
				if not os.path.exists(params.path):
					msg = f'File {params.path} does not exist'
					return ActionResult(error=msg)

			# Get the selector map to find the node
			selector_map = await browser_session.get_selector_map()
			if params.index not in selector_map:
				msg = f'Element with index {params.index} does not exist.'
				return ActionResult(error=msg)

			node = selector_map[params.index]

			# Helper function to find file input near the selected element
			def find_file_input_near_element(
				node: EnhancedDOMTreeNode, max_height: int = 3, max_descendant_depth: int = 3
			) -> EnhancedDOMTreeNode | None:
				"""Find the closest file input to the selected element."""

				def find_file_input_in_descendants(n: EnhancedDOMTreeNode, depth: int) -> EnhancedDOMTreeNode | None:
					if depth < 0:
						return None
					if browser_session.is_file_input(n):
						return n
					for child in n.children_nodes or []:
						result = find_file_input_in_descendants(child, depth - 1)
						if result:
							return result
					return None

				current = node
				for _ in range(max_height + 1):
					# Check the current node itself
					if browser_session.is_file_input(current):
						return current
					# Check all descendants of the current node
					result = find_file_input_in_descendants(current, max_descendant_depth)
					if result:
						return result
					# Check all siblings and their descendants
					if current.parent_node:
						for sibling in current.parent_node.children_nodes or []:
							if sibling is current:
								continue
							if browser_session.is_file_input(sibling):
								return sibling
							result = find_file_input_in_descendants(sibling, max_descendant_depth)
							if result:
								return result
					current = current.parent_node
					if not current:
						break
				return None

			# Try to find a file input element near the selected element
			file_input_node = find_file_input_near_element(node)

			# If not found near the selected element, fallback to finding the closest file input to current scroll position
			if file_input_node is None:
				logger.info(
					f'No file upload element found near index {params.index}, searching for closest file input to scroll position'
				)

				# Get current scroll position
				cdp_session = await browser_session.get_or_create_cdp_session()
				try:
					scroll_info = await cdp_session.cdp_client.send.Runtime.evaluate(
						params={'expression': 'window.scrollY || window.pageYOffset || 0'}, session_id=cdp_session.session_id
					)
					current_scroll_y = scroll_info.get('result', {}).get('value', 0)
				except Exception:
					current_scroll_y = 0

				# Find all file inputs in the selector map and pick the closest one to scroll position
				closest_file_input = None
				min_distance = float('inf')

				for idx, element in selector_map.items():
					if browser_session.is_file_input(element):
						# Get element's Y position
						if element.absolute_position:
							element_y = element.absolute_position.y
							distance = abs(element_y - current_scroll_y)
							if distance < min_distance:
								min_distance = distance
								closest_file_input = element

				if closest_file_input:
					file_input_node = closest_file_input
					logger.info(f'Found file input closest to scroll position (distance: {min_distance}px)')
				else:
					msg = 'No file upload element found on the page'
					logger.error(msg)
					raise BrowserError(msg)
					# TODO: figure out why this fails sometimes + add fallback hail mary, just look for any file input on page

			# Dispatch upload file event with the file input node
			try:
				event = browser_session.event_bus.dispatch(UploadFileEvent(node=file_input_node, file_path=params.path))
				await event
				await event.event_result(raise_if_any=True, raise_if_none=False)
				msg = f'Successfully uploaded file to index {params.index}'
				logger.info(f'📁 {msg}')
				return ActionResult(
					extracted_content=msg,
					long_term_memory=f'Uploaded file {params.path} to element {params.index}',
				)
			except Exception as e:
				logger.error(f'Failed to upload file: {e}')
				raise BrowserError(f'Failed to upload file: {e}')

		# Tab Management Actions

		@self.registry.action('Switch tab', param_model=SwitchTabAction)
		async def switch_tab(params: SwitchTabAction, browser_session: BrowserSession):
			# Dispatch switch tab event
			try:
				target_id = await browser_session.get_target_id_from_tab_id(params.tab_id)

				event = browser_session.event_bus.dispatch(SwitchTabEvent(target_id=target_id))
				await event
				new_target_id = await event.event_result(raise_if_any=True, raise_if_none=False)
				assert new_target_id, 'SwitchTabEvent did not return a TargetID for the new tab that was switched to'
				memory = f'Switched to Tab with ID {new_target_id[-4:]}'
				logger.info(f'🔄  {memory}')
				return ActionResult(extracted_content=memory, long_term_memory=memory)
			except Exception as e:
				logger.error(f'Failed to switch tab: {type(e).__name__}: {e}')
<<<<<<< HEAD
				return ActionResult(error=f'Failed to switch to tab {params.tab_id or params.url}.')
=======
				clean_msg = extract_llm_error_message(e)
				return ActionResult(error=f'Failed to switch to tab {params.tab_id}: {clean_msg}')
>>>>>>> 7de77187

		@self.registry.action('Close an existing tab', param_model=CloseTabAction)
		async def close_tab(params: CloseTabAction, browser_session: BrowserSession):
			# Dispatch close tab event
			try:
				target_id = await browser_session.get_target_id_from_tab_id(params.tab_id)
				cdp_session = await browser_session.get_or_create_cdp_session()
				target_info = await cdp_session.cdp_client.send.Target.getTargetInfo(
					params={'targetId': target_id}, session_id=cdp_session.session_id
				)
				tab_url = target_info['targetInfo']['url']
				event = browser_session.event_bus.dispatch(CloseTabEvent(target_id=target_id))
				await event
				await event.event_result(raise_if_any=True, raise_if_none=False)
				memory = f'Closed tab # {params.tab_id} ({_log_pretty_url(tab_url)})'
				logger.info(f'🗑️  {memory}')
				return ActionResult(
					extracted_content=memory,
					long_term_memory=memory,
				)
			except Exception as e:
				logger.error(f'Failed to close tab: {e}')
				return ActionResult(error=f'Failed to close tab {params.tab_id}.')

		# Content Actions

		# TODO: Refactor to use events instead of direct page access
		# This action is temporarily disabled as it needs refactoring to use events

		@self.registry.action(
			"""Extract structured, semantic data (e.g. product description, price, all information about XYZ) from the current webpage based on a textual query.
		This tool takes the entire markdown of the page and extracts the query from it.
		Set extract_links=True ONLY if your query requires extracting links/URLs from the page.
		Only use this for specific queries for information retrieval from the page. Don't use this to get interactive elements - the tool does not see HTML elements, only the markdown.
		Note: Extracting from the same page will yield the same results unless more content is loaded (e.g., through scrolling for dynamic content, or new page is loaded) - so one extraction per page state is sufficient. If you want to scrape a listing of many elements always first scroll a lot until the page end to load everything and then call this tool in the end.
		If you called extract_structured_data in the last step and the result was not good (e.g. because of antispam protection), use the current browser state and scrolling to get the information, dont call extract_structured_data again.
		""",
		)
		async def extract_structured_data(
			query: str,
			extract_links: bool,
			browser_session: BrowserSession,
			page_extraction_llm: BaseChatModel,
			file_system: FileSystem,
		):
			cdp_session = await browser_session.get_or_create_cdp_session()

			# Wait for the page to be ready (same pattern used in DOM service)
			try:
				ready_state = await cdp_session.cdp_client.send.Runtime.evaluate(
					params={'expression': 'document.readyState'}, session_id=cdp_session.session_id
				)
			except Exception:
				pass  # Page might not be ready yet

			try:
				# Get the HTML content
				body_id = await cdp_session.cdp_client.send.DOM.getDocument(session_id=cdp_session.session_id)
				page_html_result = await cdp_session.cdp_client.send.DOM.getOuterHTML(
					params={'backendNodeId': body_id['root']['backendNodeId']}, session_id=cdp_session.session_id
				)
			except Exception as e:
				raise RuntimeError(f"Couldn't extract page content: {e}")

			page_html = page_html_result['outerHTML']

			# Simple markdown conversion
			try:
				import re

				import markdownify

				if extract_links:
					content = markdownify.markdownify(page_html, heading_style='ATX', bullets='-')
				else:
					content = markdownify.markdownify(page_html, heading_style='ATX', bullets='-', strip=['a'])
					# Remove all markdown links and images, keep only the text
					content = re.sub(r'!\[.*?\]\([^)]*\)', '', content, flags=re.MULTILINE | re.DOTALL)  # Remove images
					content = re.sub(
						r'\[([^\]]*)\]\([^)]*\)', r'\1', content, flags=re.MULTILINE | re.DOTALL
					)  # Convert [text](url) -> text

				# Remove weird positioning artifacts

				content = re.sub(r'❓\s*\[\d+\]\s*\w+.*?Position:.*?Size:.*?\n?', '', content, flags=re.MULTILINE | re.DOTALL)
				content = re.sub(r'Primary: UNKNOWN\n\nNo specific evidence found', '', content, flags=re.MULTILINE | re.DOTALL)
				content = re.sub(r'UNKNOWN CONFIDENCE', '', content, flags=re.MULTILINE | re.DOTALL)
				content = re.sub(r'!\[\]\(\)', '', content, flags=re.MULTILINE | re.DOTALL)
			except Exception as e:
				raise RuntimeError(f'Could not convert html to markdown: {type(e).__name__}')

			# Simple truncation to 30k characters
			if len(content) > 30000:
				content = content[:30000] + '\n\n... [Content truncated at 30k characters] ...'

			# Simple prompt
			prompt = f"""Extract the requested information from this webpage content.
			
Query: {query}

Webpage Content:
{content}

Provide the extracted information in a clear, structured format."""

			try:
				response = await asyncio.wait_for(
					page_extraction_llm.ainvoke([UserMessage(content=prompt)]),
					timeout=120.0,
				)

				extracted_content = f'Query: {query}\n Result:\n{response.completion}'

				# Simple memory handling
				if len(extracted_content) < 1000:
					memory = extracted_content
					include_extracted_content_only_once = False
				else:
					save_result = await file_system.save_extracted_content(extracted_content)
					current_url = await browser_session.get_current_page_url()
					memory = (
						f'Extracted content from {current_url} for query: {query}\nContent saved to file system: {save_result}'
					)
					include_extracted_content_only_once = True

				logger.info(f'📄 {memory}')
				return ActionResult(
					extracted_content=extracted_content,
					include_extracted_content_only_once=include_extracted_content_only_once,
					long_term_memory=memory,
				)
			except Exception as e:
				logger.debug(f'Error extracting content: {e}')
				raise RuntimeError(str(e))

		@self.registry.action(
			'Scroll the page by specified number of pages (set down=True to scroll down, down=False to scroll up, num_pages=number of pages to scroll like 0.5 for half page, 1.0 for one page, etc.). Optional index parameter to scroll within a specific element or its scroll container (works well for dropdowns and custom UI components). Use index=0 or omit index to scroll the entire page.',
			param_model=ScrollAction,
		)
		async def scroll(params: ScrollAction, browser_session: BrowserSession):
			try:
				# Look up the node from the selector map if index is provided
				# Special case: index 0 means scroll the whole page (root/body element)
				node = None
				if params.frame_element_index is not None and params.frame_element_index != 0:
					try:
						node = await browser_session.get_element_by_index(params.frame_element_index)
						if node is None:
							# Element not found - return error
							raise ValueError(f'Element index {params.frame_element_index} not found in DOM')
					except Exception as e:
						# Error getting element - return error
						raise ValueError(f'Failed to get element {params.frame_element_index}: {e}') from e

				# Dispatch scroll event with node - the complex logic is handled in the event handler
				# Convert pages to pixels (assuming 800px per page as standard viewport height)
				pixels = int(params.num_pages * 800)
				event = browser_session.event_bus.dispatch(
					ScrollEvent(direction='down' if params.down else 'up', amount=pixels, node=node)
				)
				await event
				await event.event_result(raise_if_any=True, raise_if_none=False)
				direction = 'down' if params.down else 'up'

				# If index is 0 or None, we're scrolling the page
				target = (
					'the page'
					if params.frame_element_index is None or params.frame_element_index == 0
					else f'element {params.frame_element_index}'
				)

				if params.num_pages == 1.0:
					long_term_memory = f'Scrolled {direction} {target} by one page'
				else:
					long_term_memory = f'Scrolled {direction} {target} by {params.num_pages} pages'

				msg = f'🔍 {long_term_memory}'
				logger.info(msg)
				return ActionResult(extracted_content=msg, long_term_memory=long_term_memory)
			except Exception as e:
				logger.error(f'Failed to dispatch ScrollEvent: {type(e).__name__}: {e}')
				error_msg = 'Failed to execute scroll action.'
				return ActionResult(error=error_msg)

		@self.registry.action(
			'Send strings of special keys to use e.g. Escape, Backspace, Insert, PageDown, Delete, Enter, or Shortcuts such as `Control+o`, `Control+Shift+T`',
			param_model=SendKeysAction,
		)
		async def send_keys(params: SendKeysAction, browser_session: BrowserSession):
			# Dispatch send keys event
			try:
				event = browser_session.event_bus.dispatch(SendKeysEvent(keys=params.keys))
				await event
				await event.event_result(raise_if_any=True, raise_if_none=False)
				memory = f'Sent keys: {params.keys}'
				msg = f'⌨️  {memory}'
				logger.info(msg)
				return ActionResult(extracted_content=memory, long_term_memory=memory)
			except Exception as e:
				logger.error(f'Failed to dispatch SendKeysEvent: {type(e).__name__}: {e}')
				error_msg = f'Failed to send keys: {str(e)}'
				return ActionResult(error=error_msg)

		@self.registry.action(
			description='Scroll to a text in the current page',
		)
		async def scroll_to_text(text: str, browser_session: BrowserSession):  # type: ignore
			# Dispatch scroll to text event
			event = browser_session.event_bus.dispatch(ScrollToTextEvent(text=text))

			try:
				# The handler returns None on success or raises an exception if text not found
				await event.event_result(raise_if_any=True, raise_if_none=False)
				memory = f'Scrolled to text: {text}'
				msg = f'🔍  {memory}'
				logger.info(msg)
				return ActionResult(extracted_content=memory, long_term_memory=memory)
			except Exception as e:
				# Text not found
				msg = f"Text '{text}' not found or not visible on page"
				logger.info(msg)
				return ActionResult(
					extracted_content=msg,
					long_term_memory=f"Tried scrolling to text '{text}' but it was not found",
				)

		# Dropdown Actions

		@self.registry.action(
			'Get list of option values exposed by a specific dropdown input field. Only works on dropdown-style form elements (<select>, Semantic UI/aria-labeled select, etc.).',
			param_model=GetDropdownOptionsAction,
		)
		async def get_dropdown_options(params: GetDropdownOptionsAction, browser_session: BrowserSession):
			"""Get all options from a native dropdown or ARIA menu"""
			# Look up the node from the selector map
			node = await browser_session.get_element_by_index(params.index)
			if node is None:
				raise ValueError(f'Element index {params.index} not found in DOM')

			# Dispatch GetDropdownOptionsEvent to the event handler

			event = browser_session.event_bus.dispatch(GetDropdownOptionsEvent(node=node))
			dropdown_data = await event.event_result(timeout=3.0, raise_if_none=True, raise_if_any=True)

			if not dropdown_data:
				raise ValueError('Failed to get dropdown options - no data returned')

			# Use structured memory from the handler
			return ActionResult(
<<<<<<< HEAD
				extracted_content=dropdown_data['short_term_memory'],
				long_term_memory=dropdown_data['long_term_memory'],
=======
				extracted_content=msg,
				long_term_memory=f'Found {options_count} dropdown options for index {params.index}',
>>>>>>> 7de77187
				include_extracted_content_only_once=True,
			)

		@self.registry.action(
			'Select dropdown option by exact text from any dropdown type (native <select>, ARIA menus, or custom dropdowns). Searches target element and children to find selectable options.',
			param_model=SelectDropdownOptionAction,
		)
		async def select_dropdown_option(params: SelectDropdownOptionAction, browser_session: BrowserSession):
			"""Select dropdown option by the text of the option you want to select"""
			# Look up the node from the selector map
			node = await browser_session.get_element_by_index(params.index)
			if node is None:
				raise ValueError(f'Element index {params.index} not found in DOM')

			# Dispatch SelectDropdownOptionEvent to the event handler
			from browser_use.browser.events import SelectDropdownOptionEvent

			event = browser_session.event_bus.dispatch(SelectDropdownOptionEvent(node=node, text=params.text))
			selection_data = await event.event_result()

			if not selection_data:
				raise ValueError('Failed to select dropdown option - no data returned')

<<<<<<< HEAD
			# Check if the selection was successful
			if selection_data.get('success') == 'true':
				# Extract the message from the returned data
				msg = selection_data.get('message', f'Selected option: {params.text}')
				return ActionResult(
					extracted_content=msg,
					include_in_memory=True,
					long_term_memory=f"Selected dropdown option '{params.text}' at index {params.index}",
				)
			else:
				# Handle structured error response
				# TODO: raise BrowserError instead of returning ActionResult
				if 'short_term_memory' in selection_data and 'long_term_memory' in selection_data:
					return ActionResult(
						extracted_content=selection_data['short_term_memory'],
						long_term_memory=selection_data['long_term_memory'],
						include_extracted_content_only_once=True,
					)
				else:
					# Fallback to regular error
					error_msg = selection_data.get('error', f'Failed to select option: {params.text}')
					return ActionResult(error=error_msg)
=======
			# Extract the message from the returned data
			msg = selection_data.get('message', f'Selected option: {params.text}')

			return ActionResult(
				extracted_content=msg,
				long_term_memory=f"Selected dropdown option '{params.text}' at index {params.index}",
			)
>>>>>>> 7de77187

		# File System Actions
		@self.registry.action(
			'Write or append content to file_name in file system. Allowed extensions are .md, .txt, .json, .csv, .pdf. For .pdf files, write the content in markdown format and it will automatically be converted to a properly formatted PDF document.'
		)
		async def write_file(
			file_name: str,
			content: str,
			file_system: FileSystem,
			append: bool = False,
			trailing_newline: bool = True,
			leading_newline: bool = False,
		):
			if trailing_newline:
				content += '\n'
			if leading_newline:
				content = '\n' + content
			if append:
				result = await file_system.append_file(file_name, content)
			else:
				result = await file_system.write_file(file_name, content)
			logger.info(f'💾 {result}')
			return ActionResult(extracted_content=result, long_term_memory=result)

		@self.registry.action(
			'Replace old_str with new_str in file_name. old_str must exactly match the string to replace in original text. Recommended tool to mark completed items in todo.md or change specific contents in a file.'
		)
		async def replace_file_str(file_name: str, old_str: str, new_str: str, file_system: FileSystem):
			result = await file_system.replace_file_str(file_name, old_str, new_str)
			logger.info(f'💾 {result}')
			return ActionResult(extracted_content=result, long_term_memory=result)

		@self.registry.action('Read file_name from file system')
		async def read_file(file_name: str, available_file_paths: list[str], file_system: FileSystem):
			if available_file_paths and file_name in available_file_paths:
				result = await file_system.read_file(file_name, external_file=True)
			else:
				result = await file_system.read_file(file_name)

			MAX_MEMORY_SIZE = 1000
			if len(result) > MAX_MEMORY_SIZE:
				lines = result.splitlines()
				display = ''
				lines_count = 0
				for line in lines:
					if len(display) + len(line) < MAX_MEMORY_SIZE:
						display += line + '\n'
						lines_count += 1
					else:
						break
				remaining_lines = len(lines) - lines_count
				memory = f'{display}{remaining_lines} more lines...' if remaining_lines > 0 else display
			else:
				memory = result
			logger.info(f'💾 {memory}')
			return ActionResult(
				extracted_content=result,
				long_term_memory=memory,
				include_extracted_content_only_once=True,
			)

	# Custom done action for structured output
	def _register_done_action(self, output_model: type[T] | None, display_files_in_done_text: bool = True):
		if output_model is not None:
			self.display_files_in_done_text = display_files_in_done_text

			@self.registry.action(
				'Complete task - with return text and if the task is finished (success=True) or not yet completely finished (success=False), because last step is reached',
				param_model=StructuredOutputAction[output_model],
			)
			async def done(params: StructuredOutputAction):
				# Exclude success from the output JSON since it's an internal parameter
				output_dict = params.data.model_dump()

				# Enums are not serializable, convert to string
				for key, value in output_dict.items():
					if isinstance(value, enum.Enum):
						output_dict[key] = value.value

				return ActionResult(
					is_done=True,
					success=params.success,
					extracted_content=json.dumps(output_dict),
					long_term_memory=f'Task completed. Success Status: {params.success}',
				)

		else:

			@self.registry.action(
				'Complete task - provide a summary of results for the user. Set success=True if task completed successfully, false otherwise. Text should be your response to the user summarizing results. Include files you would like to display to the user in files_to_display.',
				param_model=DoneAction,
			)
			async def done(params: DoneAction, file_system: FileSystem):
				user_message = params.text

				len_text = len(params.text)
				len_max_memory = 100
				memory = f'Task completed: {params.success} - {params.text[:len_max_memory]}'
				if len_text > len_max_memory:
					memory += f' - {len_text - len_max_memory} more characters'

				attachments = []
				if params.files_to_display:
					if self.display_files_in_done_text:
						file_msg = ''
						for file_name in params.files_to_display:
							if file_name == 'todo.md':
								continue
							file_content = file_system.display_file(file_name)
							if file_content:
								file_msg += f'\n\n{file_name}:\n{file_content}'
								attachments.append(file_name)
						if file_msg:
							user_message += '\n\nAttachments:'
							user_message += file_msg
						else:
							logger.warning('Agent wanted to display files but none were found')
					else:
						for file_name in params.files_to_display:
							if file_name == 'todo.md':
								continue
							file_content = file_system.display_file(file_name)
							if file_content:
								attachments.append(file_name)

				attachments = [str(file_system.get_dir() / file_name) for file_name in attachments]

				return ActionResult(
					is_done=True,
					success=params.success,
					extracted_content=user_message,
					long_term_memory=memory,
					attachments=attachments,
				)

	def use_structured_output_action(self, output_model: type[T]):
		self._register_done_action(output_model)

	# Register ---------------------------------------------------------------

	def action(self, description: str, **kwargs):
		"""Decorator for registering custom actions

		@param description: Describe the LLM what the function does (better description == better function calling)
		"""
		return self.registry.action(description, **kwargs)

	# Act --------------------------------------------------------------------
	@observe_debug(ignore_input=True, ignore_output=True, name='act')
	@time_execution_sync('--act')
	async def act(
		self,
		action: ActionModel,
		browser_session: BrowserSession,
		#
		page_extraction_llm: BaseChatModel | None = None,
		sensitive_data: dict[str, str | dict[str, str]] | None = None,
		available_file_paths: list[str] | None = None,
		file_system: FileSystem | None = None,
	) -> ActionResult:
		"""Execute an action"""

		for action_name, params in action.model_dump(exclude_unset=True).items():
			if params is not None:
				# Use Laminar span if available, otherwise use no-op context manager
				if Laminar is not None:
					span_context = Laminar.start_as_current_span(
						name=action_name,
						input={
							'action': action_name,
							'params': params,
						},
						span_type='TOOL',
					)
				else:
					# No-op context manager when lmnr is not available
					from contextlib import nullcontext

					span_context = nullcontext()

				with span_context:
					try:
						result = await self.registry.execute_action(
							action_name=action_name,
							params=params,
							browser_session=browser_session,
							page_extraction_llm=page_extraction_llm,
							file_system=file_system,
							sensitive_data=sensitive_data,
							available_file_paths=available_file_paths,
						)
					except BrowserError as e:
						logger.error(f'❌ Action {action_name} failed with BrowserError: {str(e)}')
						result = handle_browser_error(e)
						return result
					except Exception as e:
						# Log the original exception with traceback for observability
						logger.error(f"Action '{action_name}' failed with error: {str(e)}")
						result = ActionResult(error=str(e))

					if Laminar is not None:
						Laminar.set_span_output(result)

				if isinstance(result, str):
					return ActionResult(extracted_content=result)
				elif isinstance(result, ActionResult):
					return result
				elif result is None:
					return ActionResult()
				else:
					raise ValueError(f'Invalid action result type: {type(result)} of {result}')
		return ActionResult()


# Alias for backwards compatibility
Controller = Tools<|MERGE_RESOLUTION|>--- conflicted
+++ resolved
@@ -502,12 +502,7 @@
 				return ActionResult(extracted_content=memory, long_term_memory=memory)
 			except Exception as e:
 				logger.error(f'Failed to switch tab: {type(e).__name__}: {e}')
-<<<<<<< HEAD
 				return ActionResult(error=f'Failed to switch to tab {params.tab_id or params.url}.')
-=======
-				clean_msg = extract_llm_error_message(e)
-				return ActionResult(error=f'Failed to switch to tab {params.tab_id}: {clean_msg}')
->>>>>>> 7de77187
 
 		@self.registry.action('Close an existing tab', param_model=CloseTabAction)
 		async def close_tab(params: CloseTabAction, browser_session: BrowserSession):
@@ -757,13 +752,8 @@
 
 			# Use structured memory from the handler
 			return ActionResult(
-<<<<<<< HEAD
 				extracted_content=dropdown_data['short_term_memory'],
 				long_term_memory=dropdown_data['long_term_memory'],
-=======
-				extracted_content=msg,
-				long_term_memory=f'Found {options_count} dropdown options for index {params.index}',
->>>>>>> 7de77187
 				include_extracted_content_only_once=True,
 			)
 
@@ -787,7 +777,6 @@
 			if not selection_data:
 				raise ValueError('Failed to select dropdown option - no data returned')
 
-<<<<<<< HEAD
 			# Check if the selection was successful
 			if selection_data.get('success') == 'true':
 				# Extract the message from the returned data
@@ -810,15 +799,6 @@
 					# Fallback to regular error
 					error_msg = selection_data.get('error', f'Failed to select option: {params.text}')
 					return ActionResult(error=error_msg)
-=======
-			# Extract the message from the returned data
-			msg = selection_data.get('message', f'Selected option: {params.text}')
-
-			return ActionResult(
-				extracted_content=msg,
-				long_term_memory=f"Selected dropdown option '{params.text}' at index {params.index}",
-			)
->>>>>>> 7de77187
 
 		# File System Actions
 		@self.registry.action(
