import asyncio
import gc
import inspect
import json
import logging
import re
import sys
import tempfile
import time
from collections.abc import Awaitable, Callable
from datetime import datetime
from pathlib import Path
from typing import Any, Generic, Literal, TypeVar
from urllib.parse import urlparse

from dotenv import load_dotenv

from browser_use.agent.cloud_events import (
	CreateAgentOutputFileEvent,
	CreateAgentSessionEvent,
	CreateAgentStepEvent,
	CreateAgentTaskEvent,
	UpdateAgentTaskEvent,
)
from browser_use.agent.message_manager.utils import save_conversation
from browser_use.dom.views import DEFAULT_INCLUDE_ATTRIBUTES
from browser_use.llm.base import BaseChatModel
from browser_use.llm.messages import BaseMessage, UserMessage
from browser_use.tokens.service import TokenCost

load_dotenv()

from bubus import EventBus
from pydantic import ValidationError
from uuid_extensions import uuid7str

# Lazy import for gif to avoid heavy agent.views import at startup
# from browser_use.agent.gif import create_history_gif
from browser_use.agent.message_manager.service import (
	MessageManager,
)
from browser_use.agent.prompts import SystemPrompt
from browser_use.agent.views import (
	ActionResult,
	AgentError,
	AgentHistory,
	AgentHistoryList,
	AgentOutput,
	AgentSettings,
	AgentState,
	AgentStepInfo,
	AgentStructuredOutput,
	BrowserStateHistory,
	StepMetadata,
)
from browser_use.browser import BrowserProfile, BrowserSession
from browser_use.browser.session import DEFAULT_BROWSER_PROFILE
from browser_use.browser.types import Browser, BrowserContext, Page
from browser_use.browser.views import BrowserStateSummary
from browser_use.config import CONFIG
from browser_use.controller.registry.views import ActionModel
from browser_use.controller.service import Controller
from browser_use.dom.history_tree_processor.service import (
	DOMHistoryElement,
	HistoryTreeProcessor,
)
from browser_use.filesystem.file_system import FileSystem
from browser_use.observability import observe, observe_debug
from browser_use.sync import CloudSync
from browser_use.telemetry.service import ProductTelemetry
from browser_use.telemetry.views import AgentTelemetryEvent
from browser_use.utils import (
	_log_pretty_path,
	get_browser_use_version,
	get_git_info,
	time_execution_async,
	time_execution_sync,
)

logger = logging.getLogger(__name__)


def log_response(response: AgentOutput, registry=None, logger=None) -> None:
	"""Utility function to log the model's response."""

	# Use module logger if no logger provided
	if logger is None:
		logger = logging.getLogger(__name__)

	# Only log thinking if it's present
	if response.current_state.thinking:
		logger.info(f'💡 Thinking:\n{response.current_state.thinking}')

	# Only log evaluation if it's not empty
	eval_goal = response.current_state.evaluation_previous_goal
	if eval_goal:
		if 'success' in eval_goal.lower():
			emoji = '👍'
		elif 'failure' in eval_goal.lower():
			emoji = '⚠️'
		else:
			emoji = '❔'
		logger.info(f'{emoji} Eval: {eval_goal}')

	# Always log memory if present
	if response.current_state.memory:
		logger.info(f'🧠 Memory: {response.current_state.memory}')

	# Only log next goal if it's not empty
	next_goal = response.current_state.next_goal
	if next_goal:
		logger.info(f'🎯 Next goal: {next_goal}\n')
	else:
		logger.info('')  # Add empty line for spacing


Context = TypeVar('Context')


AgentHookFunc = Callable[['Agent'], Awaitable[None]]


class Agent(Generic[Context, AgentStructuredOutput]):
	browser_session: BrowserSession | None = None
	_logger: logging.Logger | None = None

	@time_execution_sync('--init')
	def __init__(
		self,
		task: str,
		llm: BaseChatModel,
		# Optional parameters
		page: Page | None = None,
		browser: Browser | BrowserSession | None = None,
		browser_context: BrowserContext | None = None,
		browser_profile: BrowserProfile | None = None,
		browser_session: BrowserSession | None = None,
		controller: Controller[Context] | None = None,
		# Initial agent run parameters
		sensitive_data: dict[str, str | dict[str, str]] | None = None,
		initial_actions: list[dict[str, dict[str, Any]]] | None = None,
		# Cloud Callbacks
		register_new_step_callback: (
			Callable[['BrowserStateSummary', 'AgentOutput', int], None]  # Sync callback
			| Callable[['BrowserStateSummary', 'AgentOutput', int], Awaitable[None]]  # Async callback
			| None
		) = None,
		register_done_callback: (
			Callable[['AgentHistoryList'], Awaitable[None]]  # Async Callback
			| Callable[['AgentHistoryList'], None]  # Sync Callback
			| None
		) = None,
		register_external_agent_status_raise_error_callback: Callable[[], Awaitable[bool]] | None = None,
		# Agent settings
		output_model_schema: type[AgentStructuredOutput] | None = None,
		use_vision: bool = True,
		use_vision_for_planner: bool = False,  # Deprecated
		save_conversation_path: str | Path | None = None,
		save_conversation_path_encoding: str | None = 'utf-8',
		max_failures: int = 3,
		retry_delay: int = 10,
		override_system_message: str | None = None,
		extend_system_message: str | None = None,
		validate_output: bool = False,
		generate_gif: bool | str = False,
		available_file_paths: list[str] | None = None,
		include_attributes: list[str] = DEFAULT_INCLUDE_ATTRIBUTES,
		max_actions_per_step: int = 10,
		use_thinking: bool = True,
		flash_mode: bool = False,
		max_history_items: int = 40,
		page_extraction_llm: BaseChatModel | None = None,
		planner_llm: BaseChatModel | None = None,  # Deprecated
		planner_interval: int = 1,  # Deprecated
		is_planner_reasoning: bool = False,  # Deprecated
		extend_planner_system_message: str | None = None,  # Deprecated
		injected_agent_state: AgentState | None = None,
		context: Context | None = None,
		source: str | None = None,
		file_system_path: str | None = None,
		task_id: str | None = None,
		cloud_sync: CloudSync | None = None,
		calculate_cost: bool = False,
		display_files_in_done_text: bool = True,
		include_tool_call_examples: bool = False,
		vision_detail_level: Literal['auto', 'low', 'high'] = 'auto',
		llm_timeout: int = 60,
		step_timeout: int = 180,
		**kwargs,
	):
		if not isinstance(llm, BaseChatModel):
			raise ValueError('invalid llm, must be from browser_use.llm')
		# Check for deprecated planner parameters
		planner_params = [planner_llm, use_vision_for_planner, is_planner_reasoning, extend_planner_system_message]
		if any(param is not None and param is not False for param in planner_params) or planner_interval != 1:
			logger.warning(
				'⚠️ Planner functionality has been removed in browser-use v0.3.3+. '
				'The planner_llm, use_vision_for_planner, planner_interval, is_planner_reasoning, '
				'and extend_planner_system_message parameters are deprecated and will be ignored. '
				'Please remove these parameters from your Agent() initialization.'
			)

		# Check for deprecated memory parameters
		if kwargs.get('enable_memory', False) or kwargs.get('memory_config') is not None:
			logger.warning(
				'Memory support has been removed as of version 0.3.2. '
				'The agent context for memory is significantly improved and no longer requires the old memory system. '
				"Please remove the 'enable_memory' and 'memory_config' parameters."
			)
			kwargs['enable_memory'] = False
			kwargs['memory_config'] = None

		if page_extraction_llm is None:
			page_extraction_llm = llm
		if available_file_paths is None:
			available_file_paths = []

		self.id = task_id or uuid7str()
		self.task_id: str = self.id
		self.session_id: str = uuid7str()

		# Initialize available file paths as direct attribute
		self.available_file_paths = available_file_paths

		# Create instance-specific logger
		self._logger = logging.getLogger(f'browser_use.Agent[{self.task_id[-3:]}]')

		# Core components
		self.task = task
		self.llm = llm
		self.controller = (
			controller if controller is not None else Controller(display_files_in_done_text=display_files_in_done_text)
		)

		# Structured output
		self.output_model_schema = output_model_schema
		if self.output_model_schema is not None:
			self.controller.use_structured_output_action(self.output_model_schema)

		self.sensitive_data = sensitive_data

		self.settings = AgentSettings(
			use_vision=use_vision,
			vision_detail_level=vision_detail_level,
			use_vision_for_planner=False,  # Always False now (deprecated)
			save_conversation_path=save_conversation_path,
			save_conversation_path_encoding=save_conversation_path_encoding,
			max_failures=max_failures,
			retry_delay=retry_delay,
			override_system_message=override_system_message,
			extend_system_message=extend_system_message,
			validate_output=validate_output,
			generate_gif=generate_gif,
			include_attributes=include_attributes,
			max_actions_per_step=max_actions_per_step,
			use_thinking=use_thinking,
			flash_mode=flash_mode,
			max_history_items=max_history_items,
			page_extraction_llm=page_extraction_llm,
			planner_llm=None,  # Always None now (deprecated)
			planner_interval=1,  # Always 1 now (deprecated)
			is_planner_reasoning=False,  # Always False now (deprecated)
			extend_planner_system_message=None,  # Always None now (deprecated)
			calculate_cost=calculate_cost,
			include_tool_call_examples=include_tool_call_examples,
			llm_timeout=llm_timeout,
			step_timeout=step_timeout,
		)

		# Token cost service
		self.token_cost_service = TokenCost(include_cost=calculate_cost)
		self.token_cost_service.register_llm(llm)
		self.token_cost_service.register_llm(page_extraction_llm)
		# Note: No longer registering planner_llm (deprecated)

		# Initialize state
		self.state = injected_agent_state or AgentState()

		# Initialize history
		self.history = AgentHistoryList(history=[], usage=None)

		# Initialize agent directory
		import time

		timestamp = int(time.time())
		base_tmp = Path(tempfile.gettempdir())
		self.agent_directory = base_tmp / f'browser_use_agent_{self.id}_{timestamp}'

		# Initialize file system and screenshot service
		self._set_file_system(file_system_path)
		self._set_screenshot_service()

		# Action setup
		self._setup_action_models()
		self._set_browser_use_version_and_source(source)
		self.initial_actions = self._convert_initial_actions(initial_actions) if initial_actions else None

		# Verify we can connect to the model
		self._verify_and_setup_llm()

		# TODO: move this logic to the LLMs
		# Handle users trying to use use_vision=True with DeepSeek models
		if 'deepseek' in self.llm.model.lower():
			self.logger.warning('⚠️ DeepSeek models do not support use_vision=True yet. Setting use_vision=False for now...')
			self.settings.use_vision = False
		# Note: No longer checking planner_llm for DeepSeek (deprecated)

		# Handle users trying to use use_vision=True with XAI models
		if 'grok' in self.llm.model.lower():
			self.logger.warning('⚠️ XAI models do not support use_vision=True yet. Setting use_vision=False for now...')
			self.settings.use_vision = False
		# Note: No longer checking planner_llm for XAI models (deprecated)

		self.logger.info(
			f'🧠 Starting a browser-use agent {self.version} with base_model={self.llm.model}'
			f'{" +vision" if self.settings.use_vision else ""}'
			f' extraction_model={self.settings.page_extraction_llm.model if self.settings.page_extraction_llm else "Unknown"}'
			# Note: No longer logging planner_model (deprecated)
			f'{" +file_system" if self.file_system else ""}'
		)

		# Initialize available actions for system prompt (only non-filtered actions)
		# These will be used for the system prompt to maintain caching
		self.unfiltered_actions = self.controller.registry.get_prompt_description()

		# Initialize message manager with state
		# Initial system prompt with all actions - will be updated during each step
		self._message_manager = MessageManager(
			task=task,
			system_message=SystemPrompt(
				action_description=self.unfiltered_actions,
				max_actions_per_step=self.settings.max_actions_per_step,
				override_system_message=override_system_message,
				extend_system_message=extend_system_message,
				use_thinking=self.settings.use_thinking,
				flash_mode=self.settings.flash_mode,
			).get_system_message(),
			file_system=self.file_system,
			state=self.state.message_manager_state,
			use_thinking=self.settings.use_thinking,
			# Settings that were previously in MessageManagerSettings
			include_attributes=self.settings.include_attributes,
			sensitive_data=sensitive_data,
			max_history_items=self.settings.max_history_items,
			vision_detail_level=self.settings.vision_detail_level,
			include_tool_call_examples=self.settings.include_tool_call_examples,
		)

		if isinstance(browser, BrowserSession):
			browser_session = browser_session or browser

		browser_context = page.context if page else browser_context
		# assert not (browser_session and browser_profile), 'Cannot provide both browser_session and browser_profile'
		# assert not (browser_session and browser), 'Cannot provide both browser_session and browser'
		# assert not (browser_profile and browser), 'Cannot provide both browser_profile and browser'
		# assert not (browser_profile and browser_context), 'Cannot provide both browser_profile and browser_context'
		# assert not (browser and browser_context), 'Cannot provide both browser and browser_context'
		# assert not (browser_session and browser_context), 'Cannot provide both browser_session and browser_context'
		browser_profile = browser_profile or DEFAULT_BROWSER_PROFILE

		if browser_session:
			# Always copy sessions that are passed in to avoid agents overwriting each other's agent_current_page and human_current_page by accident
			# The model_copy() method now handles copying all necessary fields and setting up ownership
			if browser_session._owns_browser_resources:
				self.browser_session = browser_session
			else:
				self.logger.warning(
					'⚠️ Attempting to use multiple Agents with the same BrowserSession! This is not supported yet and will likely lead to strange behavior, use separate BrowserSessions for each Agent.'
				)
				self.browser_session = browser_session.model_copy()
		else:
			if browser is not None:
				assert isinstance(browser, Browser), 'Browser is not set up'
			self.browser_session = BrowserSession(
				browser_profile=browser_profile,
				browser=browser,
				browser_context=browser_context,
				agent_current_page=page,
				id=uuid7str()[:-4] + self.id[-4:],  # re-use the same 4-char suffix so they show up together in logs
			)

		if self.sensitive_data:
			# Check if sensitive_data has domain-specific credentials
			has_domain_specific_credentials = any(isinstance(v, dict) for v in self.sensitive_data.values())

			# If no allowed_domains are configured, show a security warning
			if not self.browser_profile.allowed_domains:
				self.logger.error(
					'⚠️⚠️⚠️ Agent(sensitive_data=••••••••) was provided but BrowserSession(allowed_domains=[...]) is not locked down! ⚠️⚠️⚠️\n'
					'          ☠️ If the agent visits a malicious website and encounters a prompt-injection attack, your sensitive_data may be exposed!\n\n'
					'             https://docs.browser-use.com/customize/browser-settings#restrict-urls\n'
					'Waiting 10 seconds before continuing... Press [Ctrl+C] to abort.'
				)
				if sys.stdin.isatty():
					try:
						time.sleep(10)
					except KeyboardInterrupt:
						print(
							'\n\n 🛑 Exiting now... set BrowserSession(allowed_domains=["example.com", "example.org"]) to only domains you trust to see your sensitive_data.'
						)
						sys.exit(0)
				else:
					pass  # no point waiting if we're not in an interactive shell
				self.logger.warning(
					'‼️ Continuing with insecure settings for now... but this will become a hard error in the future!'
				)

			# If we're using domain-specific credentials, validate domain patterns
			elif has_domain_specific_credentials:
				# For domain-specific format, ensure all domain patterns are included in allowed_domains
				domain_patterns = [k for k, v in self.sensitive_data.items() if isinstance(v, dict)]

				# Validate each domain pattern against allowed_domains
				for domain_pattern in domain_patterns:
					is_allowed = False
					for allowed_domain in self.browser_profile.allowed_domains:
						# Special cases that don't require URL matching
						if domain_pattern == allowed_domain or allowed_domain == '*':
							is_allowed = True
							break

						# Need to create example URLs to compare the patterns
						# Extract the domain parts, ignoring scheme
						pattern_domain = domain_pattern.split('://')[-1] if '://' in domain_pattern else domain_pattern
						allowed_domain_part = allowed_domain.split('://')[-1] if '://' in allowed_domain else allowed_domain

						# Check if pattern is covered by an allowed domain
						# Example: "google.com" is covered by "*.google.com"
						if pattern_domain == allowed_domain_part or (
							allowed_domain_part.startswith('*.')
							and (
								pattern_domain == allowed_domain_part[2:]
								or pattern_domain.endswith('.' + allowed_domain_part[2:])
							)
						):
							is_allowed = True
							break

					if not is_allowed:
						self.logger.warning(
							f'⚠️ Domain pattern "{domain_pattern}" in sensitive_data is not covered by any pattern in allowed_domains={self.browser_profile.allowed_domains}\n'
							f'   This may be a security risk as credentials could be used on unintended domains.'
						)

		# Callbacks
		self.register_new_step_callback = register_new_step_callback
		self.register_done_callback = register_done_callback
		self.register_external_agent_status_raise_error_callback = register_external_agent_status_raise_error_callback

		# Context
		self.context: Context | None = context

		# Telemetry
		self.telemetry = ProductTelemetry()

		# Event bus with WAL persistence
		# Default to ~/.config/browseruse/events/{agent_session_id}.jsonl
		# wal_path = CONFIG.BROWSER_USE_CONFIG_DIR / 'events' / f'{self.session_id}.jsonl'
		self.eventbus = EventBus(name=f'Agent_{str(self.id)[-4:]}')

		# Cloud sync service
		self.enable_cloud_sync = CONFIG.BROWSER_USE_CLOUD_SYNC
		if self.enable_cloud_sync or cloud_sync is not None:
			self.cloud_sync = cloud_sync or CloudSync()
			# Register cloud sync handler
			self.eventbus.on('*', self.cloud_sync.handle_event)

		if self.settings.save_conversation_path:
			self.settings.save_conversation_path = Path(self.settings.save_conversation_path).expanduser().resolve()
			self.logger.info(f'💬 Saving conversation to {_log_pretty_path(self.settings.save_conversation_path)}')

		# Initialize download tracking
		assert self.browser_session is not None, 'BrowserSession is not set up'
		self.has_downloads_path = self.browser_session.browser_profile.downloads_path is not None
		if self.has_downloads_path:
			self._last_known_downloads: list[str] = []
			self.logger.info('📁 Initialized download tracking for agent')

		self._external_pause_event = asyncio.Event()
		self._external_pause_event.set()

	@property
	def logger(self) -> logging.Logger:
		"""Get instance-specific logger with task ID in the name"""

		_browser_session_id = self.browser_session.id if self.browser_session else self.id
		_current_page_id = str(id(self.browser_session and self.browser_session.agent_current_page))[-2:]
		return logging.getLogger(f'browser_use.Agent🅰 {self.task_id[-4:]} on 🆂 {_browser_session_id[-4:]} 🅟 {_current_page_id}')

	@property
	def browser(self) -> Browser:
		assert self.browser_session is not None, 'BrowserSession is not set up'
		assert self.browser_session.browser is not None, 'Browser is not set up'
		return self.browser_session.browser

	@property
	def browser_context(self) -> BrowserContext:
		assert self.browser_session is not None, 'BrowserSession is not set up'
		assert self.browser_session.browser_context is not None, 'BrowserContext is not set up'
		return self.browser_session.browser_context

	@property
	def browser_profile(self) -> BrowserProfile:
		assert self.browser_session is not None, 'BrowserSession is not set up'
		return self.browser_session.browser_profile

	async def _check_and_update_downloads(self, context: str = '') -> None:
		"""Check for new downloads and update available file paths."""
		if not self.has_downloads_path:
			return

		assert self.browser_session is not None, 'BrowserSession is not set up'

		try:
			current_downloads = self.browser_session.downloaded_files
			if current_downloads != self._last_known_downloads:
				self._update_available_file_paths(current_downloads)
				self._last_known_downloads = current_downloads
				if context:
					self.logger.debug(f'📁 {context}: Updated available files')
		except Exception as e:
			error_context = f' {context}' if context else ''
			self.logger.debug(f'📁 Failed to check for downloads{error_context}: {type(e).__name__}: {e}')

	def _update_available_file_paths(self, downloads: list[str]) -> None:
		"""Update available_file_paths with downloaded files."""
		if not self.has_downloads_path:
			return

		current_files = set(self.available_file_paths or [])
		new_files = set(downloads) - current_files

		if new_files:
			self.available_file_paths = list(current_files | new_files)

			self.logger.info(
				f'📁 Added {len(new_files)} downloaded files to available_file_paths (total: {len(self.available_file_paths)} files)'
			)
			for file_path in new_files:
				self.logger.info(f'📄 New file available: {file_path}')
		else:
			self.logger.info(f'📁 No new downloads detected (tracking {len(current_files)} files)')

	def _set_file_system(self, file_system_path: str | None = None) -> None:
		# Check for conflicting parameters
		if self.state.file_system_state and file_system_path:
			raise ValueError(
				'Cannot provide both file_system_state (from agent state) and file_system_path. '
				'Either restore from existing state or create new file system at specified path, not both.'
			)

		# Check if we should restore from existing state first
		if self.state.file_system_state:
			try:
				# Restore file system from state at the exact same location
				self.file_system = FileSystem.from_state(self.state.file_system_state)
				# The parent directory of base_dir is the original file_system_path
				self.file_system_path = str(self.file_system.base_dir)
				logger.info(f'💾 File system restored from state to: {self.file_system_path}')
				return
			except Exception as e:
				logger.error(f'💾 Failed to restore file system from state: {e}')
				raise e

		# Initialize new file system
		try:
			if file_system_path:
				self.file_system = FileSystem(file_system_path)
				self.file_system_path = file_system_path
			else:
				# Use the agent directory for file system
				self.file_system = FileSystem(self.agent_directory)
				self.file_system_path = str(self.agent_directory)
		except Exception as e:
			logger.error(f'💾 Failed to initialize file system: {e}.')
			raise e

		# Save file system state to agent state
		self.state.file_system_state = self.file_system.get_state()

		logger.info(f'💾 File system path: {self.file_system_path}')

	def _set_screenshot_service(self) -> None:
		"""Initialize screenshot service using agent directory"""
		try:
			from browser_use.screenshots.service import ScreenshotService

			self.screenshot_service = ScreenshotService(self.agent_directory)
			logger.info(f'📸 Screenshot service initialized in: {self.agent_directory}/screenshots')
		except Exception as e:
			logger.error(f'📸 Failed to initialize screenshot service: {e}.')
			raise e

	def save_file_system_state(self) -> None:
		"""Save current file system state to agent state"""
		if self.file_system:
			self.state.file_system_state = self.file_system.get_state()
		else:
			logger.error('💾 File system is not set up. Cannot save state.')
			raise ValueError('File system is not set up. Cannot save state.')

	def _set_browser_use_version_and_source(self, source_override: str | None = None) -> None:
		"""Get the version from pyproject.toml and determine the source of the browser-use package"""
		# Use the helper function for version detection
		version = get_browser_use_version()

		# Determine source
		try:
			package_root = Path(__file__).parent.parent.parent
			repo_files = ['.git', 'README.md', 'docs', 'examples']
			if all(Path(package_root / file).exists() for file in repo_files):
				source = 'git'
			else:
				source = 'pip'
		except Exception as e:
			self.logger.debug(f'Error determining source: {e}')
			source = 'unknown'

		if source_override is not None:
			source = source_override
		# self.logger.debug(f'Version: {version}, Source: {source}')  # moved later to _log_agent_run so that people are more likely to include it in copy-pasted support ticket logs
		self.version = version
		self.source = source

	# def _set_model_names(self) -> None:
	# 	self.chat_model_library = self.llm.provider
	# 	self.model_name = self.llm.model

	# 	if self.settings.planner_llm:
	# 		if hasattr(self.settings.planner_llm, 'model_name'):
	# 			self.planner_model_name = self.settings.planner_llm.model_name  # type: ignore
	# 		elif hasattr(self.settings.planner_llm, 'model'):
	# 			self.planner_model_name = self.settings.planner_llm.model  # type: ignore
	# 		else:
	# 			self.planner_model_name = 'Unknown'
	# 	else:
	# 		self.planner_model_name = None

	def _setup_action_models(self) -> None:
		"""Setup dynamic action models from controller's registry"""
		# Initially only include actions with no filters
		self.ActionModel = self.controller.registry.create_action_model()
		# Create output model with the dynamic actions
		if self.settings.flash_mode:
			self.AgentOutput = AgentOutput.type_with_custom_actions_flash_mode(self.ActionModel)
		elif self.settings.use_thinking:
			self.AgentOutput = AgentOutput.type_with_custom_actions(self.ActionModel)
		else:
			self.AgentOutput = AgentOutput.type_with_custom_actions_no_thinking(self.ActionModel)

		# used to force the done action when max_steps is reached
		self.DoneActionModel = self.controller.registry.create_action_model(include_actions=['done'])
		if self.settings.flash_mode:
			self.DoneAgentOutput = AgentOutput.type_with_custom_actions_flash_mode(self.DoneActionModel)
		elif self.settings.use_thinking:
			self.DoneAgentOutput = AgentOutput.type_with_custom_actions(self.DoneActionModel)
		else:
			self.DoneAgentOutput = AgentOutput.type_with_custom_actions_no_thinking(self.DoneActionModel)

	def add_new_task(self, new_task: str) -> None:
		"""Add a new task to the agent, keeping the same task_id as tasks are continuous"""
		# Simply delegate to message manager - no need for new task_id or events
		# The task continues with new instructions, it doesn't end and start a new one
		self.task = new_task
		self._message_manager.add_new_task(new_task)

	@observe_debug(ignore_input=True, ignore_output=True, name='_raise_if_stopped_or_paused')
	async def _raise_if_stopped_or_paused(self) -> None:
		"""Utility function that raises an InterruptedError if the agent is stopped or paused."""

		if self.register_external_agent_status_raise_error_callback:
			if await self.register_external_agent_status_raise_error_callback():
				raise InterruptedError

		if self.state.stopped or self.state.paused:
			# self.logger.debug('Agent paused after getting state')
			raise InterruptedError

	@observe(name='agent.step', ignore_output=True, ignore_input=True)
	@time_execution_async('--step')
	async def step(self, step_info: AgentStepInfo | None = None) -> None:
		"""Execute one step of the task"""
		# Initialize timing first, before any exceptions can occur
		self.step_start_time = time.time()

		browser_state_summary = None

		try:
			# Phase 1: Prepare context and timing
			browser_state_summary = await self._prepare_context(step_info)

			# Phase 2: Get model output and execute actions
			await self._get_next_action(browser_state_summary)
			await self._execute_actions()

			# Phase 3: Post-processing
			await self._post_process()

		except Exception as e:
			# Handle ALL exceptions in one place
			await self._handle_step_error(e)

		finally:
			await self._finalize(browser_state_summary)

	async def _prepare_context(self, step_info: AgentStepInfo | None = None) -> BrowserStateSummary:
		"""Prepare the context for the step: browser state, action models, page actions"""
		# step_start_time is now set in step() method

		assert self.browser_session is not None, 'BrowserSession is not set up'

		self.logger.debug(f'🌐 Step {self.state.n_steps}: Getting browser state...')
		browser_state_summary = await self.browser_session.get_browser_state_with_recovery(
			cache_clickable_elements_hashes=True, include_screenshot=self.settings.use_vision
		)
		current_page = await self.browser_session.get_current_page()

		# Check for new downloads after getting browser state (catches PDF auto-downloads and previous step downloads)
		await self._check_and_update_downloads(f'Step {self.state.n_steps}: after getting browser state')

		self._log_step_context(current_page, browser_state_summary)
		await self._raise_if_stopped_or_paused()

		# Update action models with page-specific actions
		self.logger.debug(f'📝 Step {self.state.n_steps}: Updating action models...')
		await self._update_action_models_for_page(current_page)

		# Get page-specific filtered actions
		page_filtered_actions = self.controller.registry.get_prompt_description(current_page)

<<<<<<< HEAD
		# Page-specific actions will be included directly in the browser_state message
		self.logger.debug(f'💬 Step {self.state.n_steps + 1}: Creating state messages for context...')
		self._message_manager.create_state_messages(
=======
		# If there are page-specific actions, add them as a special message for this step only
		if page_filtered_actions:
			page_action_message = f'For this page, these additional actions are available:\n{page_filtered_actions}'
			self._message_manager._add_message_with_type(UserMessage(content=page_action_message), 'consistent')

		self.logger.debug(f'💬 Step {self.state.n_steps}: Adding state message to context...')
		self._message_manager.add_state_message(
>>>>>>> 3cf6811d
			browser_state_summary=browser_state_summary,
			model_output=self.state.last_model_output,
			result=self.state.last_result,
			step_info=step_info,
			use_vision=self.settings.use_vision,
			page_filtered_actions=page_filtered_actions if page_filtered_actions else None,
			sensitive_data=self.sensitive_data,
			available_file_paths=self.available_file_paths,  # Always pass current available_file_paths
		)

		await self._handle_final_step(step_info)
		return browser_state_summary

	@observe_debug(ignore_input=True, name='get_next_action')
	async def _get_next_action(self, browser_state_summary: BrowserStateSummary) -> None:
		"""Execute LLM interaction with retry logic and handle callbacks"""
		input_messages = self._message_manager.get_messages()
		self.logger.debug(
			f'🤖 Step {self.state.n_steps}: Calling LLM with {len(input_messages)} messages (model: {self.llm.model})...'
		)

		try:
			model_output = await asyncio.wait_for(
				self._get_model_output_with_retry(input_messages), timeout=self.settings.llm_timeout
			)
		except TimeoutError:
			raise TimeoutError(
				f'LLM call timed out after {self.settings.llm_timeout} seconds. Keep your thinking and output short.'
			)

		self.state.last_model_output = model_output

		# Check again for paused/stopped state after getting model output
		await self._raise_if_stopped_or_paused()

		# Handle callbacks and conversation saving
		await self._handle_post_llm_processing(browser_state_summary, input_messages)

		# check again if Ctrl+C was pressed before we commit the output to history
		await self._raise_if_stopped_or_paused()

	async def _execute_actions(self) -> None:
		"""Execute the actions from model output"""
		if self.state.last_model_output is None:
			raise ValueError('No model output to execute actions from')

		self.logger.debug(f'⚡ Step {self.state.n_steps}: Executing {len(self.state.last_model_output.action)} actions...')
		result = await self.multi_act(self.state.last_model_output.action)
		self.logger.debug(f'✅ Step {self.state.n_steps}: Actions completed')

		self.state.last_result = result

	async def _post_process(self) -> None:
		"""Handle post-action processing like download tracking and result logging"""
		assert self.browser_session is not None, 'BrowserSession is not set up'

		# Check for new downloads after executing actions
		await self._check_and_update_downloads('after executing actions')

		self.state.consecutive_failures = 0
		self.logger.debug(f'🔄 Step {self.state.n_steps}: Consecutive failures reset to: {self.state.consecutive_failures}')

		# Log completion results
		if self.state.last_result and len(self.state.last_result) > 0 and self.state.last_result[-1].is_done:
			self.logger.info(f'📄 Result: {self.state.last_result[-1].extracted_content}')
			if self.state.last_result[-1].attachments:
				self.logger.info('📎 Click links below to access the attachments:')
				for file_path in self.state.last_result[-1].attachments:
					self.logger.info(f'👉 {file_path}')

	async def _handle_step_error(self, error: Exception) -> None:
		"""Handle all types of errors that can occur during a step"""

		# Handle all other exceptions
		include_trace = self.logger.isEnabledFor(logging.DEBUG)
		error_msg = AgentError.format_error(error, include_trace=include_trace)
		prefix = f'❌ Result failed {self.state.consecutive_failures + 1}/{self.settings.max_failures} times:\n '
		self.state.consecutive_failures += 1

		if isinstance(error, (ValidationError, ValueError)):
			self.logger.error(f'{prefix}{error_msg}')
			if 'Max token limit reached' in error_msg:
				# TODO: figure out what to do here
				pass
		# Handle InterruptedError specially
		elif isinstance(error, InterruptedError):
			error_msg = 'The agent was interrupted mid-step' + (f' - {error}' if error else '')
			self.logger.error(f'{prefix}{error_msg}')
		elif 'Could not parse response' in error_msg or 'tool_use_failed' in error_msg:
			# give model a hint how output should look like
			logger.debug(f'Model: {self.llm.model} failed')
			error_msg += '\n\nReturn a valid JSON object with the required fields.'
			logger.error(f'{prefix}{error_msg}')
		else:
			from anthropic import RateLimitError as AnthropicRateLimitError
			from google.api_core.exceptions import ResourceExhausted
			from openai import RateLimitError

			# Define a tuple of rate limit error types for easier maintenance
			RATE_LIMIT_ERRORS = (
				RateLimitError,  # OpenAI
				ResourceExhausted,  # Google
				AnthropicRateLimitError,  # Anthropic
			)

			if isinstance(error, RATE_LIMIT_ERRORS) or 'on tokens per minute (TPM): Limit' in error_msg:
				logger.warning(f'{prefix}{error_msg}')
				await asyncio.sleep(self.settings.retry_delay)
			else:
				self.logger.error(f'{prefix}{error_msg}')

		self.state.last_result = [ActionResult(error=error_msg)]
		return None

	async def _finalize(self, browser_state_summary: BrowserStateSummary | None) -> None:
		"""Finalize the step with history, logging, and events"""
		step_end_time = time.time()
		if not self.state.last_result:
			return

		if browser_state_summary:
			metadata = StepMetadata(
				step_number=self.state.n_steps,
				step_start_time=self.step_start_time,
				step_end_time=step_end_time,
			)

			# Use _make_history_item like main branch
			await self._make_history_item(self.state.last_model_output, browser_state_summary, self.state.last_result, metadata)

		# Log step completion summary
		self._log_step_completion_summary(self.step_start_time, self.state.last_result)

		# Save file system state after step completion
		self.save_file_system_state()

		# Emit both step created and executed events
		if browser_state_summary and self.state.last_model_output:
			# Extract key step data for the event
			actions_data = []
			if self.state.last_model_output.action:
				for action in self.state.last_model_output.action:
					action_dict = action.model_dump() if hasattr(action, 'model_dump') else {}
					actions_data.append(action_dict)

			# Emit CreateAgentStepEvent
			step_event = CreateAgentStepEvent.from_agent_step(
				self, self.state.last_model_output, self.state.last_result, actions_data, browser_state_summary
			)
			self.eventbus.dispatch(step_event)

		# Increment step counter after step is fully completed
		self.state.n_steps += 1

	async def _handle_final_step(self, step_info: AgentStepInfo | None = None) -> None:
		"""Handle special processing for the last step"""
		if step_info and step_info.is_last_step():
			# Add last step warning if needed
			msg = 'Now comes your last step. Use only the "done" action now. No other actions - so here your action sequence must have length 1.'
			msg += '\nIf the task is not yet fully finished as requested by the user, set success in "done" to false! E.g. if not all steps are fully completed.'
			msg += '\nIf the task is fully finished, set success in "done" to true.'
			msg += '\nInclude everything you found out for the ultimate task in the done text.'
			self.logger.info('Last step finishing up')
			self._message_manager._add_context_message(UserMessage(content=msg))
			self.AgentOutput = self.DoneAgentOutput

	async def _get_model_output_with_retry(self, input_messages: list[BaseMessage]) -> AgentOutput:
		"""Get model output with retry logic for empty actions"""
		model_output = await self.get_model_output(input_messages)
		self.logger.debug(
			f'✅ Step {self.state.n_steps}: Got LLM response with {len(model_output.action) if model_output.action else 0} actions'
		)

		if (
			not model_output.action
			or not isinstance(model_output.action, list)
			or all(action.model_dump() == {} for action in model_output.action)
		):
			self.logger.warning('Model returned empty action. Retrying...')

			clarification_message = UserMessage(
				content='You forgot to return an action. Please respond only with a valid JSON action according to the expected format.'
			)

			retry_messages = input_messages + [clarification_message]
			model_output = await self.get_model_output(retry_messages)

			if not model_output.action or all(action.model_dump() == {} for action in model_output.action):
				self.logger.warning('Model still returned empty after retry. Inserting safe noop action.')
				action_instance = self.ActionModel()
				setattr(
					action_instance,
					'done',
					{
						'success': False,
						'text': 'No next action returned by LLM!',
					},
				)
				model_output.action = [action_instance]

		return model_output

	async def _handle_post_llm_processing(
		self, browser_state_summary: BrowserStateSummary, input_messages: list[BaseMessage]
	) -> None:
		"""Handle callbacks and conversation saving after LLM interaction"""
		if self.register_new_step_callback and self.state.last_model_output:
			if inspect.iscoroutinefunction(self.register_new_step_callback):
				await self.register_new_step_callback(browser_state_summary, self.state.last_model_output, self.state.n_steps)
			else:
				self.register_new_step_callback(browser_state_summary, self.state.last_model_output, self.state.n_steps)

		if self.settings.save_conversation_path and self.state.last_model_output:
			# Treat save_conversation_path as a directory (consistent with other recording paths)
			conversation_dir = Path(self.settings.save_conversation_path)
			conversation_filename = f'conversation_{self.id}_{self.state.n_steps}.txt'
			target = conversation_dir / conversation_filename
			await save_conversation(
				input_messages,
				self.state.last_model_output,
				target,
				self.settings.save_conversation_path_encoding,
			)

	async def _make_history_item(
		self,
		model_output: AgentOutput | None,
		browser_state_summary: BrowserStateSummary,
		result: list[ActionResult],
		metadata: StepMetadata | None = None,
	) -> None:
		"""Create and store history item"""

		if model_output:
			interacted_elements = AgentHistory.get_interacted_element(model_output, browser_state_summary.selector_map)
		else:
			interacted_elements = [None]

		# Store screenshot and get path
		screenshot_path = None
		if browser_state_summary.screenshot:
			screenshot_path = await self.screenshot_service.store_screenshot(browser_state_summary.screenshot, self.state.n_steps)

		state_history = BrowserStateHistory(
			url=browser_state_summary.url,
			title=browser_state_summary.title,
			tabs=browser_state_summary.tabs,
			interacted_element=interacted_elements,
			screenshot_path=screenshot_path,
		)

		history_item = AgentHistory(
			model_output=model_output,
			result=result,
			state=state_history,
			metadata=metadata,
		)

		self.history.add_item(history_item)

	def _remove_think_tags(self, text: str) -> str:
		THINK_TAGS = re.compile(r'<think>.*?</think>', re.DOTALL)
		STRAY_CLOSE_TAG = re.compile(r'.*?</think>', re.DOTALL)
		# Step 1: Remove well-formed <think>...</think>
		text = re.sub(THINK_TAGS, '', text)
		# Step 2: If there's an unmatched closing tag </think>,
		#         remove everything up to and including that.
		text = re.sub(STRAY_CLOSE_TAG, '', text)
		return text.strip()

	@time_execution_async('--get_next_action')
	@observe_debug(ignore_input=True, ignore_output=True, name='get_model_output')
	async def get_model_output(self, input_messages: list[BaseMessage]) -> AgentOutput:
		"""Get next action from LLM based on current state"""

		try:
			response = await self.llm.ainvoke(input_messages, output_format=self.AgentOutput)
			parsed = response.completion

			# cut the number of actions to max_actions_per_step if needed
			if len(parsed.action) > self.settings.max_actions_per_step:
				parsed.action = parsed.action[: self.settings.max_actions_per_step]

			if not (hasattr(self.state, 'paused') and (self.state.paused or self.state.stopped)):
				log_response(parsed, self.controller.registry.registry, self.logger)

			self._log_next_action_summary(parsed)
			return parsed
		except ValidationError as e:
			# Just re-raise - Pydantic's validation errors are already descriptive
			raise

	def _log_agent_run(self) -> None:
		"""Log the agent run"""
		self.logger.info(f'🚀 Starting task: {self.task}')

		self.logger.debug(f'🤖 Browser-Use Library Version {self.version} ({self.source})')

	def _log_step_context(self, current_page, browser_state_summary) -> None:
		"""Log step context information"""
		url_short = current_page.url[:50] + '...' if len(current_page.url) > 50 else current_page.url
		interactive_count = len(browser_state_summary.selector_map) if browser_state_summary else 0
		self.logger.info(
			f'📍 Step {self.state.n_steps}: Evaluating page with {interactive_count} interactive elements on: {url_short}'
		)

	def _log_next_action_summary(self, parsed: 'AgentOutput') -> None:
		"""Log a comprehensive summary of the next action(s)"""
		if not (self.logger.isEnabledFor(logging.DEBUG) and parsed.action):
			return

		action_count = len(parsed.action)

		# Collect action details
		action_details = []
		for i, action in enumerate(parsed.action):
			action_data = action.model_dump(exclude_unset=True)
			action_name = next(iter(action_data.keys())) if action_data else 'unknown'
			action_params = action_data.get(action_name, {}) if action_data else {}

			# Format key parameters concisely
			param_summary = []
			if isinstance(action_params, dict):
				for key, value in action_params.items():
					if key == 'index':
						param_summary.append(f'#{value}')
					elif key == 'text' and isinstance(value, str):
						text_preview = value[:30] + '...' if len(value) > 30 else value
						param_summary.append(f'text="{text_preview}"')
					elif key == 'url':
						param_summary.append(f'url="{value}"')
					elif key == 'success':
						param_summary.append(f'success={value}')
					elif isinstance(value, (str, int, bool)):
						val_str = str(value)[:30] + '...' if len(str(value)) > 30 else str(value)
						param_summary.append(f'{key}={val_str}')

			param_str = f'({", ".join(param_summary)})' if param_summary else ''
			action_details.append(f'{action_name}{param_str}')

		# Create summary based on single vs multi-action
		if action_count == 1:
			self.logger.info(f'☝️ Decided next action: {action_name}{param_str}')
		else:
			summary_lines = [f'✌️ Decided next {action_count} multi-actions:']
			for i, detail in enumerate(action_details):
				summary_lines.append(f'          {i + 1}. {detail}')
			self.logger.info('\n'.join(summary_lines))

	def _log_step_completion_summary(self, step_start_time: float, result: list[ActionResult]) -> None:
		"""Log step completion summary with action count, timing, and success/failure stats"""
		if not result:
			return

		step_duration = time.time() - step_start_time
		action_count = len(result)

		# Count success and failures
		success_count = sum(1 for r in result if not r.error)
		failure_count = action_count - success_count

		# Format success/failure indicators
		success_indicator = f'✅ {success_count}' if success_count > 0 else ''
		failure_indicator = f'❌ {failure_count}' if failure_count > 0 else ''
		status_parts = [part for part in [success_indicator, failure_indicator] if part]
		status_str = ' | '.join(status_parts) if status_parts else '✅ 0'

		self.logger.info(f'📍 Step {self.state.n_steps}: Ran {action_count} actions in {step_duration:.2f}s: {status_str}')

	def _log_agent_event(self, max_steps: int, agent_run_error: str | None = None) -> None:
		"""Sent the agent event for this run to telemetry"""

		token_summary = self.token_cost_service.get_usage_tokens_for_model(self.llm.model)

		# Prepare action_history data correctly
		action_history_data = []
		for item in self.history.history:
			if item.model_output and item.model_output.action:
				# Convert each ActionModel in the step to its dictionary representation
				step_actions = [
					action.model_dump(exclude_unset=True)
					for action in item.model_output.action
					if action  # Ensure action is not None if list allows it
				]
				action_history_data.append(step_actions)
			else:
				# Append None or [] if a step had no actions or no model output
				action_history_data.append(None)

		final_res = self.history.final_result()
		final_result_str = json.dumps(final_res) if final_res is not None else None

		self.telemetry.capture(
			AgentTelemetryEvent(
				task=self.task,
				model=self.llm.model,
				model_provider=self.llm.provider,
				planner_llm=self.settings.planner_llm.model if self.settings.planner_llm else None,
				max_steps=max_steps,
				max_actions_per_step=self.settings.max_actions_per_step,
				use_vision=self.settings.use_vision,
				use_validation=self.settings.validate_output,
				version=self.version,
				source=self.source,
				cdp_url=urlparse(self.browser_session.cdp_url).hostname
				if self.browser_session and self.browser_session.cdp_url
				else None,
				action_errors=self.history.errors(),
				action_history=action_history_data,
				urls_visited=self.history.urls(),
				steps=self.state.n_steps,
				total_input_tokens=token_summary.prompt_tokens,
				total_duration_seconds=self.history.total_duration_seconds(),
				success=self.history.is_successful(),
				final_result_response=final_result_str,
				error_message=agent_run_error,
			)
		)

	async def take_step(self, step_info: AgentStepInfo | None = None) -> tuple[bool, bool]:
		"""Take a step

		Returns:
		        Tuple[bool, bool]: (is_done, is_valid)
		"""
		await self.step(step_info)

		if self.history.is_done():
			await self.log_completion()
			if self.register_done_callback:
				if inspect.iscoroutinefunction(self.register_done_callback):
					await self.register_done_callback(self.history)
				else:
					self.register_done_callback(self.history)
			return True, True

		return False, False

	@observe(name='agent.run', metadata={'task': '{{task}}', 'debug': '{{debug}}'})
	@time_execution_async('--run')
	async def run(
		self,
		max_steps: int = 100,
		on_step_start: AgentHookFunc | None = None,
		on_step_end: AgentHookFunc | None = None,
	) -> AgentHistoryList[AgentStructuredOutput]:
		"""Execute the task with maximum number of steps"""

		loop = asyncio.get_event_loop()
		agent_run_error: str | None = None  # Initialize error tracking variable
		self._force_exit_telemetry_logged = False  # ADDED: Flag for custom telemetry on force exit

		# Set up the  signal handler with callbacks specific to this agent
		from browser_use.utils import SignalHandler

		# Define the custom exit callback function for second CTRL+C
		def on_force_exit_log_telemetry():
			self._log_agent_event(max_steps=max_steps, agent_run_error='SIGINT: Cancelled by user')
			# NEW: Call the flush method on the telemetry instance
			if hasattr(self, 'telemetry') and self.telemetry:
				self.telemetry.flush()
			self._force_exit_telemetry_logged = True  # Set the flag

		signal_handler = SignalHandler(
			loop=loop,
			pause_callback=self.pause,
			resume_callback=self.resume,
			custom_exit_callback=on_force_exit_log_telemetry,  # Pass the new telemetrycallback
			exit_on_second_int=True,
		)
		signal_handler.register()

		try:
			self._log_agent_run()

			self.logger.debug(
				f'🔧 Agent setup: Task ID {self.task_id[-4:]}, Session ID {self.session_id[-4:]}, Browser Session ID {self.browser_session.id[-4:] if self.browser_session else "None"}'
			)

			# Initialize timing for session and task
			self._session_start_time = time.time()
			self._task_start_time = self._session_start_time  # Initialize task start time

			self.logger.debug('📡 Dispatching CreateAgentSessionEvent...')
			# Emit CreateAgentSessionEvent at the START of run()
			self.eventbus.dispatch(CreateAgentSessionEvent.from_agent(self))

			self.logger.debug('📡 Dispatching CreateAgentTaskEvent...')
			# Emit CreateAgentTaskEvent at the START of run()
			self.eventbus.dispatch(CreateAgentTaskEvent.from_agent(self))

			# Execute initial actions if provided
			if self.initial_actions:
				self.logger.debug(f'⚡ Executing {len(self.initial_actions)} initial actions...')
				result = await self.multi_act(self.initial_actions, check_for_new_elements=False)
				self.state.last_result = result
				self.logger.debug('✅ Initial actions completed')

			self.logger.debug(f'🔄 Starting main execution loop with max {max_steps} steps...')
			for step in range(max_steps):
				# Replace the polling with clean pause-wait
				if self.state.paused:
					self.logger.debug(f'⏸️ Step {step}: Agent paused, waiting to resume...')
					await self.wait_until_resumed()
					signal_handler.reset()

				# Check if we should stop due to too many failures
				if self.state.consecutive_failures >= self.settings.max_failures:
					self.logger.error(f'❌ Stopping due to {self.settings.max_failures} consecutive failures')
					agent_run_error = f'Stopped due to {self.settings.max_failures} consecutive failures'
					break

				# Check control flags before each step
				if self.state.stopped:
					self.logger.info('🛑 Agent stopped')
					agent_run_error = 'Agent stopped programmatically'
					break

				while self.state.paused:
					await asyncio.sleep(0.2)  # Small delay to prevent CPU spinning
					if self.state.stopped:  # Allow stopping while paused
						agent_run_error = 'Agent stopped programmatically while paused'
						break

				if on_step_start is not None:
					await on_step_start(self)

				self.logger.debug(f'🚶 Starting step {step + 1}/{max_steps}...')
				step_info = AgentStepInfo(step_number=step, max_steps=max_steps)

				try:
					await asyncio.wait_for(
						self.step(step_info),
						timeout=self.settings.step_timeout,
					)
					self.logger.debug(f'✅ Completed step {step + 1}/{max_steps}')
				except TimeoutError:
					# Handle step timeout gracefully
					error_msg = f'Step {step + 1} timed out after {self.settings.step_timeout} seconds'
					self.logger.error(f'⏰ {error_msg}')
					self.state.consecutive_failures += 1
					self.state.last_result = [ActionResult(error=error_msg)]

				if on_step_end is not None:
					await on_step_end(self)

				if self.history.is_done():
					self.logger.debug(f'🎯 Task completed after {step + 1} steps!')
					await self.log_completion()

					if self.register_done_callback:
						if inspect.iscoroutinefunction(self.register_done_callback):
							await self.register_done_callback(self.history)
						else:
							self.register_done_callback(self.history)

					# Task completed
					break
			else:
				agent_run_error = 'Failed to complete task in maximum steps'

				self.history.add_item(
					AgentHistory(
						model_output=None,
						result=[ActionResult(error=agent_run_error, include_in_memory=True)],
						state=BrowserStateHistory(
							url='',
							title='',
							tabs=[],
							interacted_element=[],
							screenshot_path=None,
						),
						metadata=None,
					)
				)

				self.logger.info(f'❌ {agent_run_error}')

			self.logger.debug('📊 Collecting usage summary...')
			self.history.usage = await self.token_cost_service.get_usage_summary()

			# set the model output schema and call it on the fly
			if self.history._output_model_schema is None and self.output_model_schema is not None:
				self.history._output_model_schema = self.output_model_schema

			self.logger.debug('🏁 Agent.run() completed successfully')
			return self.history

		except KeyboardInterrupt:
			# Already handled by our signal handler, but catch any direct KeyboardInterrupt as well
			self.logger.info('Got KeyboardInterrupt during execution, returning current history')
			agent_run_error = 'KeyboardInterrupt'

			self.history.usage = await self.token_cost_service.get_usage_summary()

			return self.history

		except Exception as e:
			self.logger.error(f'Agent run failed with exception: {e}', exc_info=True)
			agent_run_error = str(e)
			raise e

		finally:
			# Log token usage summary
			await self.token_cost_service.log_usage_summary()

			# Unregister signal handlers before cleanup
			signal_handler.unregister()

			if not self._force_exit_telemetry_logged:  # MODIFIED: Check the flag
				try:
					self._log_agent_event(max_steps=max_steps, agent_run_error=agent_run_error)
				except Exception as log_e:  # Catch potential errors during logging itself
					self.logger.error(f'Failed to log telemetry event: {log_e}', exc_info=True)
			else:
				# ADDED: Info message when custom telemetry for SIGINT was already logged
				self.logger.info('Telemetry for force exit (SIGINT) was logged by custom exit callback.')

			# NOTE: CreateAgentSessionEvent and CreateAgentTaskEvent are now emitted at the START of run()
			# to match backend requirements for CREATE events to be fired when entities are created,
			# not when they are completed

			# Emit UpdateAgentTaskEvent at the END of run() with final task state
			self.eventbus.dispatch(UpdateAgentTaskEvent.from_agent(self))

			# Generate GIF if needed before stopping event bus
			if self.settings.generate_gif:
				output_path: str = 'agent_history.gif'
				if isinstance(self.settings.generate_gif, str):
					output_path = self.settings.generate_gif

				# Lazy import gif module to avoid heavy startup cost
				from browser_use.agent.gif import create_history_gif

				create_history_gif(task=self.task, history=self.history, output_path=output_path)

				# Only emit output file event if GIF was actually created
				if Path(output_path).exists():
					output_event = await CreateAgentOutputFileEvent.from_agent_and_file(self, output_path)
					self.eventbus.dispatch(output_event)

			# Wait briefly for cloud auth to start and print the URL, but don't block for completion
			if self.enable_cloud_sync and hasattr(self, 'cloud_sync'):
				if self.cloud_sync.auth_task and not self.cloud_sync.auth_task.done():
					try:
						# Wait up to 1 second for auth to start and print URL
						await asyncio.wait_for(self.cloud_sync.auth_task, timeout=1.0)
					except TimeoutError:
						logger.info('Cloud authentication started - continuing in background')
					except Exception as e:
						logger.debug(f'Cloud authentication error: {e}')

			# Stop the event bus gracefully, waiting for all events to be processed
			# Use longer timeout to avoid deadlocks in tests with multiple agents
			await self.eventbus.stop(timeout=10.0)

			await self.close()

	@observe_debug(ignore_input=True, ignore_output=True)
	@time_execution_async('--multi_act')
	async def multi_act(
		self,
		actions: list[ActionModel],
		check_for_new_elements: bool = True,
	) -> list[ActionResult]:
		"""Execute multiple actions"""
		results: list[ActionResult] = []

		assert self.browser_session is not None, 'BrowserSession is not set up'
		cached_selector_map = {}
		cached_path_hashes = set()
		# check all actions if any has index, if so, get the selector map
		for action in actions:
			if action.get_index() is not None:
				cached_selector_map = await self.browser_session.get_selector_map()
				cached_path_hashes = {e.hash.branch_path_hash for e in cached_selector_map.values()}
				break

		# loop over actions and execute them
		for i, action in enumerate(actions):
			if i > 0:
				# ONLY ALLOW TO CALL `done` IF IT IS A SINGLE ACTION
				if action.model_dump(exclude_unset=True).get('done') is not None:
					msg = f'Done action is allowed only as a single action - stopped after action {i} / {len(actions)}.'
					logger.info(msg)
					break

				if action.get_index() is not None:
					new_browser_state_summary = await self.browser_session.get_browser_state_with_recovery(
						cache_clickable_elements_hashes=False, include_screenshot=False
					)
					new_selector_map = new_browser_state_summary.selector_map

					# Detect index change after previous action
					orig_target = cached_selector_map.get(action.get_index())  # type: ignore
					orig_target_hash = orig_target.hash.branch_path_hash if orig_target else None
					new_target = new_selector_map.get(action.get_index())  # type: ignore
					new_target_hash = new_target.hash.branch_path_hash if new_target else None
					if orig_target_hash != new_target_hash:
						msg = f'Element index changed after action {i} / {len(actions)}, because page changed.'
						logger.info(msg)
						results.append(
							ActionResult(
								extracted_content=msg,
								include_in_memory=True,
								long_term_memory=msg,
							)
						)
						break

					new_path_hashes = {e.hash.branch_path_hash for e in new_selector_map.values()}
					if check_for_new_elements and not new_path_hashes.issubset(cached_path_hashes):
						# next action requires index but there are new elements on the page
						msg = f'Something new appeared after action {i} / {len(actions)}, following actions are NOT executed and should be retried.'
						logger.info(msg)
						results.append(
							ActionResult(
								extracted_content=msg,
								include_in_memory=True,
								long_term_memory=msg,
							)
						)
						break

				# wait between actions
				await asyncio.sleep(self.browser_profile.wait_between_actions)

			try:
				await self._raise_if_stopped_or_paused()

				result = await self.controller.act(
					action=action,
					browser_session=self.browser_session,
					file_system=self.file_system,
					page_extraction_llm=self.settings.page_extraction_llm,
					sensitive_data=self.sensitive_data,
					available_file_paths=self.available_file_paths,
					context=self.context,
				)

				results.append(result)

				# Get action name from the action model
				action_data = action.model_dump(exclude_unset=True)
				action_name = next(iter(action_data.keys())) if action_data else 'unknown'
				action_params = getattr(action, action_name, '')
				self.logger.info(f'☑️ Executed action {i + 1}/{len(actions)}: {action_name}({action_params})')
				if results[-1].is_done or results[-1].error or i == len(actions) - 1:
					break

			except Exception as e:
				# Handle any exceptions during action execution
				self.logger.error(f'Action {i + 1} failed: {type(e).__name__}: {e}')
				raise e

		return results

	async def log_completion(self) -> None:
		"""Log the completion of the task"""
		if self.history.is_successful():
			self.logger.info('✅ Task completed successfully')
		else:
			self.logger.info('❌ Task completed without success')

	async def rerun_history(
		self,
		history: AgentHistoryList,
		max_retries: int = 3,
		skip_failures: bool = True,
		delay_between_actions: float = 2.0,
	) -> list[ActionResult]:
		"""
		Rerun a saved history of actions with error handling and retry logic.

		Args:
		                history: The history to replay
		                max_retries: Maximum number of retries per action
		                skip_failures: Whether to skip failed actions or stop execution
		                delay_between_actions: Delay between actions in seconds

		Returns:
		                List of action results
		"""
		# Execute initial actions if provided
		if self.initial_actions:
			result = await self.multi_act(self.initial_actions)
			self.state.last_result = result

		results = []

		for i, history_item in enumerate(history.history):
			goal = history_item.model_output.current_state.next_goal if history_item.model_output else ''
			self.logger.info(f'Replaying step {i + 1}/{len(history.history)}: goal: {goal}')

			if (
				not history_item.model_output
				or not history_item.model_output.action
				or history_item.model_output.action == [None]
			):
				self.logger.warning(f'Step {i + 1}: No action to replay, skipping')
				results.append(ActionResult(error='No action to replay'))
				continue

			retry_count = 0
			while retry_count < max_retries:
				try:
					result = await self._execute_history_step(history_item, delay_between_actions)
					results.extend(result)
					break

				except Exception as e:
					retry_count += 1
					if retry_count == max_retries:
						error_msg = f'Step {i + 1} failed after {max_retries} attempts: {str(e)}'
						self.logger.error(error_msg)
						if not skip_failures:
							results.append(ActionResult(error=error_msg))
							raise RuntimeError(error_msg)
					else:
						self.logger.warning(f'Step {i + 1} failed (attempt {retry_count}/{max_retries}), retrying...')
						await asyncio.sleep(delay_between_actions)

		return results

	async def _execute_history_step(self, history_item: AgentHistory, delay: float) -> list[ActionResult]:
		"""Execute a single step from history with element validation"""
		assert self.browser_session is not None, 'BrowserSession is not set up'
		state = await self.browser_session.get_browser_state_with_recovery(
			cache_clickable_elements_hashes=False, include_screenshot=False
		)
		if not state or not history_item.model_output:
			raise ValueError('Invalid state or model output')
		updated_actions = []
		for i, action in enumerate(history_item.model_output.action):
			updated_action = await self._update_action_indices(
				history_item.state.interacted_element[i],
				action,
				state,
			)
			updated_actions.append(updated_action)

			if updated_action is None:
				raise ValueError(f'Could not find matching element {i} in current page')

		result = await self.multi_act(updated_actions)

		await asyncio.sleep(delay)
		return result

	async def _update_action_indices(
		self,
		historical_element: DOMHistoryElement | None,
		action: ActionModel,  # Type this properly based on your action model
		browser_state_summary: BrowserStateSummary,
	) -> ActionModel | None:
		"""
		Update action indices based on current page state.
		Returns updated action or None if element cannot be found.
		"""
		if not historical_element or not browser_state_summary.element_tree:
			return action

		current_element = HistoryTreeProcessor.find_history_element_in_tree(
			historical_element, browser_state_summary.element_tree
		)

		if not current_element or current_element.highlight_index is None:
			return None

		old_index = action.get_index()
		if old_index != current_element.highlight_index:
			action.set_index(current_element.highlight_index)
			self.logger.info(f'Element moved in DOM, updated index from {old_index} to {current_element.highlight_index}')

		return action

	async def load_and_rerun(self, history_file: str | Path | None = None, **kwargs) -> list[ActionResult]:
		"""
		Load history from file and rerun it.

		Args:
		                history_file: Path to the history file
		                **kwargs: Additional arguments passed to rerun_history
		"""
		if not history_file:
			history_file = 'AgentHistory.json'
		history = AgentHistoryList.load_from_file(history_file, self.AgentOutput)
		return await self.rerun_history(history, **kwargs)

	def save_history(self, file_path: str | Path | None = None) -> None:
		"""Save the history to a file"""
		if not file_path:
			file_path = 'AgentHistory.json'
		self.history.save_to_file(file_path)

	async def wait_until_resumed(self):
		await self._external_pause_event.wait()

	def pause(self) -> None:
		"""Pause the agent before the next step"""
		print(
			'\n\n⏸️  Got [Ctrl+C], paused the agent and left the browser open.\n\tPress [Enter] to resume or [Ctrl+C] again to quit.'
		)
		self.state.paused = True
		self._external_pause_event.clear()

		# Task paused

		# The signal handler will handle the asyncio pause logic for us
		# No need to duplicate the code here

	def resume(self) -> None:
		"""Resume the agent"""
		print('----------------------------------------------------------------------')
		print('▶️  Got Enter, resuming agent execution where it left off...\n')
		self.state.paused = False
		self._external_pause_event.set()

		# Task resumed

		# The signal handler should have already reset the flags
		# through its reset() method when called from run()

		# playwright browser is always immediately killed by the first Ctrl+C (no way to stop that)
		# so we need to restart the browser if user wants to continue
		# the _init() method exists, even through its shows a linter error
		if self.browser:
			self.logger.info('🌎 Restarting/reconnecting to browser...')
			loop = asyncio.get_event_loop()
			loop.create_task(self.browser._init())  # type: ignore
			loop.create_task(asyncio.sleep(5))

	def stop(self) -> None:
		"""Stop the agent"""
		self.logger.info('⏹️ Agent stopping')
		self.state.stopped = True

		# Task stopped

	def _convert_initial_actions(self, actions: list[dict[str, dict[str, Any]]]) -> list[ActionModel]:
		"""Convert dictionary-based actions to ActionModel instances"""
		converted_actions = []
		action_model = self.ActionModel
		for action_dict in actions:
			# Each action_dict should have a single key-value pair
			action_name = next(iter(action_dict))
			params = action_dict[action_name]

			# Get the parameter model for this action from registry
			action_info = self.controller.registry.registry.actions[action_name]
			param_model = action_info.param_model

			# Create validated parameters using the appropriate param model
			validated_params = param_model(**params)

			# Create ActionModel instance with the validated parameters
			action_model = self.ActionModel(**{action_name: validated_params})
			converted_actions.append(action_model)

		return converted_actions

	def _verify_and_setup_llm(self):
		"""
		Verify that the LLM API keys are setup and the LLM API is responding properly.
		Also handles tool calling method detection if in auto mode.
		"""

		# Skip verification if already done
		if getattr(self.llm, '_verified_api_keys', None) is True or CONFIG.SKIP_LLM_API_KEY_VERIFICATION:
			setattr(self.llm, '_verified_api_keys', True)
			return True

	@property
	def message_manager(self) -> MessageManager:
		return self._message_manager

	async def close(self):
		"""Close all resources"""
		try:
			# First close browser resources
			assert self.browser_session is not None, 'BrowserSession is not set up'
			await self.browser_session.stop()

			# Force garbage collection
			gc.collect()

		except Exception as e:
			self.logger.error(f'Error during cleanup: {e}')

	async def _update_action_models_for_page(self, page) -> None:
		"""Update action models with page-specific actions"""
		# Create new action model with current page's filtered actions
		self.ActionModel = self.controller.registry.create_action_model(page=page)
		# Update output model with the new actions
		if self.settings.flash_mode:
			self.AgentOutput = AgentOutput.type_with_custom_actions_flash_mode(self.ActionModel)
		elif self.settings.use_thinking:
			self.AgentOutput = AgentOutput.type_with_custom_actions(self.ActionModel)
		else:
			self.AgentOutput = AgentOutput.type_with_custom_actions_no_thinking(self.ActionModel)

		# Update done action model too
		self.DoneActionModel = self.controller.registry.create_action_model(include_actions=['done'], page=page)
		if self.settings.flash_mode:
			self.DoneAgentOutput = AgentOutput.type_with_custom_actions_flash_mode(self.DoneActionModel)
		elif self.settings.use_thinking:
			self.DoneAgentOutput = AgentOutput.type_with_custom_actions(self.DoneActionModel)
		else:
			self.DoneAgentOutput = AgentOutput.type_with_custom_actions_no_thinking(self.DoneActionModel)

	def get_trace_object(self) -> dict[str, Any]:
		"""Get the trace and trace_details objects for the agent"""

		def extract_task_website(task_text: str) -> str | None:
			url_pattern = r'https?://[^\s<>"\']+|www\.[^\s<>"\']+|[^\s<>"\']+\.[a-z]{2,}(?:/[^\s<>"\']*)?'
			match = re.search(url_pattern, task_text, re.IGNORECASE)
			return match.group(0) if match else None

		def _get_complete_history_without_screenshots(history_data: dict[str, Any]) -> str:
			if 'history' in history_data:
				for item in history_data['history']:
					if 'state' in item and 'screenshot' in item['state']:
						item['state']['screenshot'] = None

			return json.dumps(history_data)

		# Generate autogenerated fields
		trace_id = uuid7str()
		timestamp = datetime.now().isoformat()

		# Only declare variables that are used multiple times
		structured_output = self.history.structured_output
		structured_output_json = json.dumps(structured_output.model_dump()) if structured_output else None
		final_result = self.history.final_result()
		git_info = get_git_info()
		action_history = self.history.action_history()
		action_errors = self.history.errors()
		urls = self.history.urls()
		usage = self.history.usage

		return {
			'trace': {
				# Autogenerated fields
				'trace_id': trace_id,
				'timestamp': timestamp,
				'browser_use_version': get_browser_use_version(),
				'git_info': json.dumps(git_info) if git_info else None,
				# Direct agent properties
				'model': self.llm.model,
				'settings': json.dumps(self.settings.model_dump()) if self.settings else None,
				'task_id': self.task_id,
				'task_truncated': self.task[:20000] if len(self.task) > 20000 else self.task,
				'task_website': extract_task_website(self.task),
				# AgentHistoryList methods
				'structured_output_truncated': (
					structured_output_json[:20000]
					if structured_output_json and len(structured_output_json) > 20000
					else structured_output_json
				),
				'action_history_truncated': json.dumps(action_history) if action_history else None,
				'action_errors': json.dumps(action_errors) if action_errors else None,
				'urls': json.dumps(urls) if urls else None,
				'final_result_response_truncated': (
					final_result[:20000] if final_result and len(final_result) > 20000 else final_result
				),
				'self_report_completed': 1 if self.history.is_done() else 0,
				'self_report_success': 1 if self.history.is_successful() else 0,
				'duration': self.history.total_duration_seconds(),
				'steps_taken': self.history.number_of_steps(),
				'usage': json.dumps(usage.model_dump()) if usage else None,
			},
			'trace_details': {
				# Autogenerated fields (ensure same as trace)
				'trace_id': trace_id,
				'timestamp': timestamp,
				# Direct agent properties
				'task': self.task,
				# AgentHistoryList methods
				'structured_output': structured_output_json,
				'final_result_response': final_result,
				'complete_history': _get_complete_history_without_screenshots(self.history.model_dump()),
			},
		}<|MERGE_RESOLUTION|>--- conflicted
+++ resolved
@@ -728,19 +728,9 @@
 		# Get page-specific filtered actions
 		page_filtered_actions = self.controller.registry.get_prompt_description(current_page)
 
-<<<<<<< HEAD
 		# Page-specific actions will be included directly in the browser_state message
-		self.logger.debug(f'💬 Step {self.state.n_steps + 1}: Creating state messages for context...')
+		self.logger.debug(f'💬 Step {self.state.n_steps}: Creating state messages for context...')
 		self._message_manager.create_state_messages(
-=======
-		# If there are page-specific actions, add them as a special message for this step only
-		if page_filtered_actions:
-			page_action_message = f'For this page, these additional actions are available:\n{page_filtered_actions}'
-			self._message_manager._add_message_with_type(UserMessage(content=page_action_message), 'consistent')
-
-		self.logger.debug(f'💬 Step {self.state.n_steps}: Adding state message to context...')
-		self._message_manager.add_state_message(
->>>>>>> 3cf6811d
 			browser_state_summary=browser_state_summary,
 			model_output=self.state.last_model_output,
 			result=self.state.last_result,
