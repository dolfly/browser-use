from typing import Generic, TypeVar

from pydantic import BaseModel, ConfigDict


# Action Input Models
class SearchGoogleAction(BaseModel):
	query: str


class GoToUrlAction(BaseModel):
	url: str
	new_tab: bool = False  # True to open in new tab, False to navigate in current tab


class ClickElementAction(BaseModel):
	index: int


class InputTextAction(BaseModel):
	index: int
	text: str


class DoneAction(BaseModel):
	text: str
	success: bool
	files_to_display: list[str] | None = []


T = TypeVar('T', bound=BaseModel)


class StructuredOutputAction(BaseModel, Generic[T]):
	success: bool = True
	data: T


class SwitchTabAction(BaseModel):
	page_id: int


class CloseTabAction(BaseModel):
	page_id: int


class ScrollAction(BaseModel):
	down: bool  # True to scroll down, False to scroll up
	num_pages: float  # Number of pages to scroll (0.5 = half page, 1.0 = one page, etc.)
	index: int | None = None  # Optional element index to find scroll container for


class SendKeysAction(BaseModel):
	keys: str


class UploadFileAction(BaseModel):
	index: int
	path: str


class ExtractPageContentAction(BaseModel):
	value: str


class NoParamsAction(BaseModel):
	"""
	Accepts absolutely anything in the incoming data
	and discards it, so the final parsed model is empty.
	"""

	model_config = ConfigDict(extra='ignore')
<<<<<<< HEAD
	# No fields defined - all inputs are ignored automatically


class Position(BaseModel):
	x: int
	y: int


class DragDropAction(BaseModel):
	# Element-based approach
	element_source: str | None = Field(None, description='CSS selector or XPath of the element to drag from')
	element_target: str | None = Field(None, description='CSS selector or XPath of the element to drop onto')
	element_source_offset: Position | None = Field(
		None, description='Precise position within the source element to start drag (in pixels from top-left corner)'
	)
	element_target_offset: Position | None = Field(
		None, description='Precise position within the target element to drop (in pixels from top-left corner)'
	)

	# Coordinate-based approach (used if selectors not provided)
	coord_source_x: int | None = Field(None, description='Absolute X coordinate on page to start drag from (in pixels)')
	coord_source_y: int | None = Field(None, description='Absolute Y coordinate on page to start drag from (in pixels)')
	coord_target_x: int | None = Field(None, description='Absolute X coordinate on page to drop at (in pixels)')
	coord_target_y: int | None = Field(None, description='Absolute Y coordinate on page to drop at (in pixels)')

	# Common options
	steps: int | None = Field(10, description='Number of intermediate points for smoother movement (5-20 recommended)')
	delay_ms: int | None = Field(5, description='Delay in milliseconds between steps (0 for fastest, 10-20 for more natural)')


class OpenAICUAAction(BaseModel):
	"""Parameters for OpenAI Computer Use Assistant action."""

	description: str = Field(..., description='Description of your next goal')
=======
	# No fields defined - all inputs are ignored automatically
>>>>>>> 3742459e
<|MERGE_RESOLUTION|>--- conflicted
+++ resolved
@@ -70,41 +70,10 @@
 	"""
 
 	model_config = ConfigDict(extra='ignore')
-<<<<<<< HEAD
 	# No fields defined - all inputs are ignored automatically
-
-
-class Position(BaseModel):
-	x: int
-	y: int
-
-
-class DragDropAction(BaseModel):
-	# Element-based approach
-	element_source: str | None = Field(None, description='CSS selector or XPath of the element to drag from')
-	element_target: str | None = Field(None, description='CSS selector or XPath of the element to drop onto')
-	element_source_offset: Position | None = Field(
-		None, description='Precise position within the source element to start drag (in pixels from top-left corner)'
-	)
-	element_target_offset: Position | None = Field(
-		None, description='Precise position within the target element to drop (in pixels from top-left corner)'
-	)
-
-	# Coordinate-based approach (used if selectors not provided)
-	coord_source_x: int | None = Field(None, description='Absolute X coordinate on page to start drag from (in pixels)')
-	coord_source_y: int | None = Field(None, description='Absolute Y coordinate on page to start drag from (in pixels)')
-	coord_target_x: int | None = Field(None, description='Absolute X coordinate on page to drop at (in pixels)')
-	coord_target_y: int | None = Field(None, description='Absolute Y coordinate on page to drop at (in pixels)')
-
-	# Common options
-	steps: int | None = Field(10, description='Number of intermediate points for smoother movement (5-20 recommended)')
-	delay_ms: int | None = Field(5, description='Delay in milliseconds between steps (0 for fastest, 10-20 for more natural)')
 
 
 class OpenAICUAAction(BaseModel):
 	"""Parameters for OpenAI Computer Use Assistant action."""
 
 	description: str = Field(..., description='Description of your next goal')
-=======
-	# No fields defined - all inputs are ignored automatically
->>>>>>> 3742459e
